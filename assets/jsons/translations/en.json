--- conflicted
+++ resolved
@@ -156,11 +156,8 @@
                     "es-ES": "Español",
                     "de-DE": "Deutsch",
                     "ru-RU": "Русский",
-<<<<<<< HEAD
+                    "zh-CN": "简体中文",
                     "ja-JP": "日本語",
-=======
-                    "zh-CN": "简体中文",
->>>>>>> 3949cfb5
                     "translated": {
                         "en-EN": "English, United Kingdom",
                         "en-US": "English, USA",
@@ -168,11 +165,8 @@
                         "es-ES": "Spanish",
                         "de-DE": "German",
                         "ru-RU": "Russian",
-<<<<<<< HEAD
+                        "zh-CN": "Chinese (Simplified)",
                         "ja-JP": "Japanese"
-=======
-                        "zh-CN": "Chinese (Simplified)"
->>>>>>> 3949cfb5
                     }
                 }
             },
@@ -535,10 +529,10 @@
                     "placeholder": "Enter your password",
                     "max-length-warning": "The password exceeds 64 characters! If the password is invalid, try to enter only its first 64 characters."
                 },
-                "qr":{
+                "qr": {
                     "label": "Or with a QR code",
-                    "note":{
-                        "use-the":"Use the ",
+                    "note": {
+                        "use-the": "Use the ",
                         "steam-mobile-app": "Steam Mobile App",
                         "to-connect-with-qr": "to sign in via QR code."
                     }
@@ -551,7 +545,7 @@
                 "submit": "Sign in"
             }
         },
-        "steam-auth-approve":{
+        "steam-auth-approve": {
             "title": "Waiting for confirmation",
             "protected-by-mobile-auth": "Account protected by mobile authenticator.",
             "use-steam-app-to-approve": "Use the Steam mobile app to confirm the connection...",
@@ -688,15 +682,15 @@
             "advanced-launch": "Advanced launch",
             "valid-btn": "Create the shortcut"
         },
-        "connect-to-meta":{
+        "connect-to-meta": {
             "title": "Connect to Meta",
-            "body":{
+            "body": {
                 "token-needed": "Your Meta connection token is required to download Beat Saber.",
                 "need-cookie-enabled": "By logging into Meta, a login window will open and you can then start the login process. Please ensure to accept cookies, otherwise, we might not be able to retrieve your token to start the download.",
                 "enter-token-manually": "Enter my login token manually",
                 "enter-token-manually-tooltip": "This will allow you to enter your login token without going through Meta login."
             },
-            "stay":"Remember me",
+            "stay": "Remember me",
             "connect-to-meta": "Connect to Meta"
         },
         "original-version-backup-oculus": {

--- conflicted
+++ resolved
@@ -213,7 +213,6 @@
                     "verification-finished": "Vérification terminée"
                 }
             },
-<<<<<<< HEAD
             "steam-download": {
                 "warnings": {
                     "msg": {
@@ -270,45 +269,6 @@
                         "NO_META_AUTH_TOKEN": "Impossible de récupérer le token de connexion à Meta nécessaire au téléchargement.",
                         "UNKNOWN_ERROR": "Une erreur inconnue s'est produite."
                     }
-=======
-            "warnings": {
-                "msg": {
-                    "ConnectionTimeout": "Ta connexion internet semble instable 🥶",
-                    "Unknown": "Quelque chose d'étrange s'est produit 🤔 Ta connexion est sûrement instable."
-                }
-            },
-            "errors": {
-                "titles": {
-                    "dotnet-required": "Le framework .NET 6 est requis"
-                },
-                "msg": {
-                    "401": "Steam ne semble pas vouloir nous laisser télécharger Beat Saber 😢",
-                    "404": "Impossible de contacter les serveurs de Steam.",
-                    "Password": "Le mot de passe est invalide.",
-                    "InvalidCredentials": "Identifiants de connexion invalides, connexion non approuvée ou trop de tentatives de connexion.",
-                    "NoManifest": "Aucun manifest n'a été trouvé.",
-                    "DirectoryCreate": "Impossible d'installer les dossiers nécessaires.",
-                    "NotAvailableApp": "Tu ne possède pas Beat Saber sur Steam.",
-                    "DepotNotFound": "Impossible de télécharger Beat Saber 😥 réessaye plus tard 😕",
-                    "NotCompleted": "Le téléchargement n'a pas pu se terminer ¯\\_(ツ)_/¯",
-                    "InvalidManifest": "Impossible de télécharger Beat Saber 😥 réessaye plus tard 😕",
-                    "NoValidKey": "Impossible de télécharger Beat Saber 😥 réessaye plus tard 😕",
-                    "NoManifestCode": "Impossible de télécharger Beat Saber 😥 réessaye plus tard 😕",
-                    "Unknown": "Une erreur inconnue s'est produite ¯\\_(ツ)_/¯",
-                    "NoServer": "Impossible de contacter les serveurs de Steam.",
-                    "NotAllowed": "Apparemment tu n'es pas autorisé à télécharger Beat Saber 🥱",
-                    "ConnectionTimeout": "Impossible de se connecter à Steam 😕",
-                    "SteamLib": "Si tu as cette erreur, signale le bug sur GitHub avec les logs stp.",
-                    "ConnectionError": "Impossible de se connecter à Steam après 10 essais 🤯",
-                    "LicenceError": "Impossible d'obtenir la liste des licences.",
-                    "RateLimitExceeded": "Tu as essayé trop de fois attends un peu et recommence plus tard.",
-                    "TokenRejected": "Votre token de connexion a été rejeté 😕 Veuillez réessayer.",
-                    "AccessDenied": "L'accès à Steam a été refusé.",
-                    "dotnet-required": ".NET 6 Runtime doit être installé pour pouvoir télécharger une version de Beat Saber. Télécharge-le en cliquant sur le bouton ci-dessous."
-                },
-                "actions": {
-                    "download-dotnet": "Télécharger .NET 6"
->>>>>>> f30557f6
                 }
             }
         },

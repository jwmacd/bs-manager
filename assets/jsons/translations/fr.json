--- conflicted
+++ resolved
@@ -155,11 +155,8 @@
                     "es-ES": "Español",
                     "de-DE": "Deutsch",
                     "ru-RU": "Русский",
-<<<<<<< HEAD
+                    "zh-CN": "简体中文",
                     "ja-JP": "日本語",
-=======
-                    "zh-CN": "简体中文",
->>>>>>> 3949cfb5
                     "translated": {
                         "en-EN": "Anglais, Royaume-Uni",
                         "en-US": "Anglais, États-Unis",
@@ -167,11 +164,8 @@
                         "es-ES": "Espagnol",
                         "de-DE": "Allemand",
                         "ru-RU": "Russe",
-<<<<<<< HEAD
+                        "zh-CN": "Chinois simplifié",
                         "ja-JP": "Japonais"
-=======
-                        "zh-CN": "Chinois simplifié"
->>>>>>> 3949cfb5
                     }
                 }
             },
@@ -531,10 +525,10 @@
                     "placeholder": "Entre ton mot de passe",
                     "max-length-warning": "Le mot de passe dépasse 64 caractères ! Si le mot de passe est invalide, tente d'entrer seulement ses 64 premiers caractères."
                 },
-                "qr":{
+                "qr": {
                     "label": "Ou avec un QR code",
-                    "note":{
-                        "use-the":"Utilisez l'",
+                    "note": {
+                        "use-the": "Utilisez l'",
                         "steam-mobile-app": "application mobile Steam",
                         "to-connect-with-qr": "pour vous connecter avec un QR code."
                     }
@@ -547,7 +541,7 @@
                 "submit": "Se connecter"
             }
         },
-        "steam-auth-approve":{
+        "steam-auth-approve": {
             "title": "Attente de confirmation",
             "protected-by-mobile-auth": "Compte protégé par l'authentificateur mobile.",
             "use-steam-app-to-approve": "Utilisez l'application mobile Steam pour confirmer la connexion...",
@@ -684,15 +678,15 @@
             "advanced-launch": "Lancement avancé",
             "valid-btn": "Créer le raccourci"
         },
-        "connect-to-meta":{
+        "connect-to-meta": {
             "title": "Connexion à Meta",
-            "body":{
+            "body": {
                 "token-needed": "Votre token de connexion à Meta est nécessaire pour télécharger Beat Saber.",
                 "need-cookie-enabled": "En vous connectant à Meta, une fenêtre de connexion s'ouvrira et vous pourrez alors débuter le processus de connexion. Veillez à bien accepter les cookies sinon quoi, il se pourrait que l'on n'arrive pas à récupérer votre token pour démarrer le téléchargement.",
                 "enter-token-manually": "Entrer mon token de connexion manuellement",
                 "enter-token-manually-tooltip": "Cela vous permettra d'entrer votre token de connexion sans passer par la connexion Meta."
             },
-            "stay":"Se souvenir de moi",
+            "stay": "Se souvenir de moi",
             "connect-to-meta": "Se connecter à Meta"
         },
         "original-version-backup-oculus": {

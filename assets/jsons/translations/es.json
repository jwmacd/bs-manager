{
    "misc": {
        "download": "Descargar",
        "add": "Añadir",
        "verify": "Verificar",
        "launch": "Iniciar",
        "mods": "Mods",
        "maps": "Mapas",
        "playlists": "Playlists",
        "models": "Modelos",
        "cancel": "Cancelar",
        "delete": "Borrar",
        "accept": "Aceptar",
        "refuse": "Rechazar",
        "apply": "Aplicar",
        "copy": "Copiar",
        "copied": "¡Copiado!"
    },
    "nav-bar": {
        "add-version": "Agregar una versión",
        "settings": "Ajustes",
        "shared": {
            "text": "Compartidos",
            "tooltip": "Contenidos compartidos"
        }
    },
    "pages": {
        "shared-maps": {
            "title": "Mapas comunes"
        },
        "version-viewer": {
            "launch-mods": {
                "oculus": "Modo Oculus",
                "oculus-description": "Si estás usando Beat Saber a través de Steam, te permite usar el compositor VR de Oculus sin pasar por SteamVR, para ganar prestaciones. Esto no es necesario para usar auriculares Oculus.",
                "desktop": "Modo FPFC",
                "desktop-description": "El modo FPFC te permite usar WASD y el mouse para navegar por el menú en juego. Esto hace que las pruebas sean mucho más fáciles, ¡porque no tienes que ponerte las gafas VR!",
                "debug": "Modo Depuración",
                "debug-description": "Habilita la ventana de registro de salida para IPA. Esto mostrará la consola de depuración que usan los mods.",
                "advanced-launch": {
                    "button": "Opciones avanzadas",
                    "placeholder": "Argumentos adicionales ej: --revert; --no-wait"
                }
            },
            "maps": {
                "search-bar": {
                    "search-placeholder": "Buscar un mapa",
                    "filters-btn": "Filtros",
                    "dropdown": {
                        "export-maps": "Exportar mapas",
                        "delete-maps": "Borrar mapas"
                    }
                },
                "tabs": {
                    "maps": {
                        "actions": {
                            "add-maps": {
                                "text": "Añadir"
                            },
                            "link-maps": {
                                "tooltips": {
                                    "link": "Vincular los mapas",
                                    "unlink": "Desatar los mapas"
                                }
                            }
                        },
                        "empty-maps": {
                            "text": "No hay mapas",
                            "button": "Descargar mapas"
                        }
                    }
                }
            },
            "mods": {
                "loading-mods": "Cargando mods...",
                "no-internet": "Sin internet",
                "mods-not-available": "Aún no hay mods disponibles para esta versión de Beat Saber",
                "buttons": {
                    "more-infos": "Más información",
                    "install-or-update": "Instalar o actualizar"
                },
                "mods-grid": {
                    "header-bar": {
                        "name": "Nombre",
                        "installed": "Instalado",
                        "latest": "Último",
                        "description": "Descripción",
                        "dropdown": {
                            "uninstall-all": "Desinstalar todos"
                        }
                    }
                }
            },
            "dropdown": {
                "open-folder": "Abrir la carpeta",
                "verify-files": "Verificar los archivos",
                "clone": "Clonar",
                "edit": "Editar",
                "uninstall": "Desinstalar",
                "create-shortcut": "Crear un atajo",
                "shared-folders": "Carpetas Compartidas",
                "restore-oculus-folder": "Restaurar la carpeta"
            }
        },
        "available-versions": {
            "title": "Selecciona una versión",
            "steam-release": "Anuncio en Steam",
            "dropdown": {
                "refresh": "Actualizar las versiones",
                "import-version": "Importar una versión"
            },
            "recommended": "recomendada",
            "recommended-tooltip": "Versión más modable"
        },
        "settings": {
            "steam-and-oculus": {
                "title": "Steam & Oculus",
                "description": "Desconectarte te permitirá cambiar de cuenta en la próxima descarga de Beat Saber.",
                "logout": "Cerrar sesión",
                "download-platform": {
                    "title": "Plataforma predeterminada",
                    "desc": "Elige la plataforma predeterminada que se utilizará para descargar las versiones de Beat Saber.",
                    "always-ask": "Siempre preguntar"
                }
            },
            "appearance": {
                "title": "Apariencia",
                "description": "Elige los dos colores principales de BSManager.",
                "reset": "Reiniciar",
                "sub-title": "Tema",
                "themes": {
                    "dark": "Oscuro",
                    "light": "Claro",
                    "os": "Sincronizar con ordenador"
                }
            },
            "installation-folder": {
                "title": "Carpeta de instalación",
                "description": "Cambia la carpeta por defecto para las versiones de Beat Saber y próximas funciones.",
                "choose-folder": "Elige la carpeta"
            },
            "additional-content": {
                "title": "Contenido adicional",
                "description": "¡Contenido adicional que te permite personalizar Beat Saber!",
                "deep-links": {
                    "sub-title": "Instalaciones OneClick"
                }
            },
            "language": {
                "title": "Idioma",
                "description": "Selecciona un idioma.",
                "languages": {
                    "en-EN": "English, UK",
                    "en-US": "English, US",
                    "fr-FR": "Français",
                    "es-ES": "Español",
                    "de-DE": "Deutsch",
                    "ru-RU": "Русский",
<<<<<<< HEAD
                    "ja-JP": "日本語",
=======
                    "zh-CN": "简体中文",
>>>>>>> 3949cfb5
                    "translated": {
                        "en-EN": "Inglés, Reino Unido",
                        "en-US": "Inglés, Estados Unidos",
                        "fr-FR": "Francés",
                        "es-ES": "Español",
                        "de-DE": "Alemán",
                        "ru-RU": "Ruso",
<<<<<<< HEAD
                        "ja-JP": "Japonés"
=======
                        "zh-CN": "Chino simplificado"
>>>>>>> 3949cfb5
                    }
                }
            },
            "patreon": {
                "title": "Apoya BSManager 💖",
                "description": "Apoya el proyecto y ayúdanos a proporcionar mejoras continuas a BSManager.",
                "buttons": {
                    "support": "Apoya BSManager 🥰",
                    "supporters": "Donadores 👀"
                },
                "view": {
                    "no-supporters": "Todavía no hay donadores",
                    "sponsors": "Patrocinadores",
                    "supporters": "Donadores"
                }
            },
            "discord": {
                "description": "¡Únete a la comunidad de BSManager siguiéndonos en nuestras redes sociales!"
            },
            "contribution": {
                "description": "¡Sugiere nuevas características o reporta un error para ayudar a mejorar BSManager!",
                "buttons": {
                    "request-features": "Proponer una funcionalidad",
                    "report-bug": "Informar de un error",
                    "open-logs": "Abrir los registros"
                }
            }
        }
    },
    "notifications": {
        "types": {
            "error": "🚨 Error",
            "warning": "⚠️ Advertencia",
            "success": "🎉 Éxito"
        },
        "common": {
            "msg": {
                "error-occurred": "Se ha producido un error"
            }
        },
        "shared": {
            "errors": {
                "titles": {
                    "operation-running": "Operación en curso",
                    "no-internet": "Sin internet"
                },
                "msg": {
                    "operation-running": "Espera a que termine la operación actual y vuelve a empezar.",
                    "no-internet": "Comprueba tu conexión a Internet e inténtalo de nuevo."
                }
            }
        },
        "bs-download": {
            "success": {
                "titles": {
                    "download-success": "Descarga completada",
                    "verification-finished": "Verificación completada"
                }
            },
            "steam-download": {
                "warnings": {
                    "msg": {
                        "ManifestChecksum": "El manifiesto descargado anteriormente no coincide con el nuevo 🤔",
                        "ConnectionTimeout": "Tu conexión a Internet parece inestable 🥶",
                        "ConnectionLost": "Se ha perdido la conexión, inténtalo de nuevo...",
                        "ConnectionError": "No se puede conectar a Steam, reintentando...",
                        "Unknown": "Algo extraño ha ocurrido 🤔 Tu conexión es probablemente inestable."
                    }
                },
                "errors": {
                    "titles": {
                        "dotnet-required": ".NET 6 Requerido"
                    },
                    "msg": {
                        "401": "Parece que Steam no quiere dejarnos descargar Beat Saber 😢",
                        "404": "No se puede contactar con los servidores de Steam",
                        "Password": "La contraseña es inválida.",
                        "InvalidCredentials": "Credenciales de inicio de sesión inválidas, conexión no aprobada o demasiados intentos de inicio de sesión.",
                        "NoManifest": "No se ha encontrado el manifiesto",
                        "DirectoryCreate": "No se pueden instalar las carpetas necesarias.",
                        "NotAvailableApp": "¿Intentas descargar Beat Saber cuando no lo tienes? 🤣",
                        "DepotNotFound": "No se puede descargar Beat Saber 😥 inténtalo más tarde 😕",
                        "NotCompleted": "La descarga no pudo completarse ¯\\_(ツ)_/¯",
                        "InvalidManifest": "No se puede descargar Beat Saber 😥 inténtalo más tarde 😕",
                        "NoValidKey": "No se puede descargar Beat Saber 😥 inténtalo más tarde 😕",
                        "NoManifestCode": "No se puede descargar Beat Saber 😥 inténtalo más tarde 😕",
                        "Unknown": "Se ha producido un error desconocido ¯\\_(ツ)_/¯",
                        "NoServer": "No se puede contactar con los servidores de Steam.",
                        "NotAllowed": "Aparentemente no tienes permiso para descargar Beat Saber 🥱",
                        "ConnectionTimeout": "No se puede conectar a Steam 😕",
                        "SteamLib": "Si tienes este error, reporta el bug en GitHub con los logs, por favor.",
                        "ConnectionError": "No se puede conectar a Steam después de 10 intentos 🤯",
                        "LicenceError": "No se puede obtener la lista de licencias.",
                        "RateLimitExceeded": "Lo has intentado demasiadas veces, espera un poco y vuelve a intentarlo más tarde.",
                        "TokenRejected": "Tu token de inicio de sesión ha sido rechazada 😕 Por favor, inténtalo de nuevo.",
                        "AccessDenied": "El acceso a Steam ha sido denegado.",
                        "dotnet-required": "Se debe instalar el tiempo de ejecución de .NET 6 para descargar una versión de Beat Saber. Descárgalo haciendo clic en el botón de abajo."
                    },
                    "actions": {
                        "download-dotnet": "Descargar .NET 6"
                    }
                }
            },
            "oculus-download": {
                "errors": {
                    "msg": {
                        "DOWNLOAD_MANIFEST_FAILED": "No se puede descargar el manifiesto de esta versión; su token de inicio de sesión podría ser inválido.",
                        "MANIFEST_FILE_NOT_FOUND": "Imposible encontrar el manifiesto de esta versión.",
                        "PARSE_MANIFEST_FILE_FAILED": "Se produjo un error al leer el manifiesto.",
                        "ALREADY_DOWNLOADING": "Ya se está descargando una versión.",
                        "UNABLE_TO_GET_MANIFEST": "Imposible obtener el manifiesto necesario para la descarga.",
                        "VERIFY_INTEGRITY_FAILED": "Se produjo un error durante la verificación de archivos.",
                        "SOME_FILES_FAILED_TO_DOWNLOAD": "Algunos archivos no pudieron ser descargados.",
                        "OCULUS_LOGIN_TIMED_OUT": "El token de inicio de sesión tardó demasiado en recuperarse.",
                        "OCULUS_LOGIN_WINDOW_CLOSED_BY_USER": "La ventana de inicio de sesión de Meta fue cerrada.",
                        "NO_META_AUTH_TOKEN": "Imposible recuperar el token de inicio de sesión de Meta necesario para la descarga.",
                        "UNKNOWN_ERROR": "Se produjo un error desconocido."
                    }
                }
            }
        },
        "bs-import-version": {
            "success": {
                "start-import": {
                    "title": "Importación en curso 👌",
                    "desc": "La importación puede tardar varios minutos dependiendo de tu configuración."
                },
                "imported": {
                    "title": "Versión importada 🎉"
                }
            },
            "errors": {
                "import-error": {
                    "desc": "Comprueba que la carpeta seleccionada es una instalación de Beat Saber."
                }
            }
        },
        "settings": {
            "move-folder": {
                "success": {
                    "titles": {
                        "transfer-started": "Transferencia en curso",
                        "transfer-finished": "Transferencia completada"
                    },
                    "descs": {
                        "transfer-started": "La transferencia ha comenzado y puede tomar varios minutos dependiendo de tu configuración."
                    }
                },
                "errors": {
                    "titles": {
                        "transfer-failed": "Transferencia fallida 😕"
                    },
                    "descs": {
                        "COPY_TO_SUBPATH": "La carpeta de destino no puede ser una subcarpeta de la carpeta de origen.",
                        "restore-linked-folders": "Se produjo un error al restaurar las carpetas compartidas. Aún puedes restaurarlas manualmente a través del menú 'Carpetas compartidas' en la página de versiones."
                    }
                }
            },
            "steam": {
                "success": {
                    "titles": {
                        "logout": "Desconectado de Steam."
                    }
                }
            },
            "additional-content": {
                "deep-link": {
                    "select-all": "Seleccionar todo",
                    "activation": {
                        "success": {
                            "title": "¡OneClick activado!",
                            "description": "Las instalaciones OneClick han sido activadas."
                        },
                        "error": {
                            "description": "No se pueden activar las instalaciones OneClick."
                        }
                    },
                    "deactivation": {
                        "success": {
                            "title": "¡OneClick desactivado!",
                            "description": "Las instalaciones OneClick han sido desactivadas."
                        },
                        "error": {
                            "description": "Ha ocurrido un error desconocido."
                        }
                    },
                    "check-all-enabled": {
                        "title": "OneClick deshabilitado",
                        "description": "Una o más instalaciones de OneClick están deshabilitadas. Ve a la configuración para habilitarlas.",
                        "actions": {
                            "settings": "Ajustes",
                            "not-remind": "No volver a recordarme"
                        }
                    }
                }
            }
        },
        "bs-launch": {
            "success": {
                "titles": {
                    "BS_LAUNCHING": "Lanzamiento...🚀",
                    "STEAM_LAUNCHING": "¡Steam se está iniciando!"
                },
                "msg": {
                    "BS_LAUNCHING": "No olvides calentar 😉",
                    "STEAM_LAUNCHING": "Beat Saber se iniciará automáticamente después de Steam."
                }
            },
            "errors": {
                "titles": {
                    "UNKNOWN_ERROR": "No se puede iniciar",
                    "STEAM_NOT_RUNNING": "Steam no funciona",
                    "OCULUS_NOT_RUNNING": "Oculus no funciona",
                    "BS_ALREADY_RUNNING": "Beat Saber ya está en marcha",
                    "EXE_NOT_FINDED": "Archivos no encontrados",
                    "EXIT": "Parada abrupta",
                    "OCULUS_LIB_NOT_FOUND": "Librería Oculus no encontrada"
                },
                "msg": {
                    "UNKNOWN_ERROR": "Se ha producido un error desconocido.",
                    "STEAM_NOT_RUNNING": "Para iniciar Beat Saber es necesario que Steam esté en funcionamiento.",
                    "OCULUS_NOT_RUNNING": "Oculus debe estar funcionando para iniciar Beat Saber.",
                    "BS_ALREADY_RUNNING": "Cierra Beat Saber antes de volver a iniciarlo.",
                    "EXE_NOT_FINDED": "Parece que faltan algunos archivos, intenta verificar los archivos.",
                    "EXIT": "Beat Saber se detuvo abruptamente, trata de verificar los archivos.",
                    "OCULUS_LIB_NOT_FOUND": "Verifica que la aplicación Oculus esté correctamente instalada y que las librerías estén bien definidas en Oculus."
                },
                "actions": {
                    "STEAM_NOT_RUNNING": "Iniciar Steam"
                }
            }
        },
        "steam": {
            "steam-launching": {
                "title": "¡Steam se está iniciando!",
                "description": "Beat Saber se iniciará automáticamente después de Steam."
            }
        },
        "custom-version": {
            "errors": {
                "titles": {
                    "CantEditSteam": "Imposible editar",
                    "CantRename": "Cambio de nombre imposible",
                    "VersionAlreadExist": "Esta versión ya existe",
                    "CantClone": "Clonación imposible"
                },
                "msg": {
                    "CantEditSteam": "No puedes editar la versión de Steam. Sin embargo, puedes clonarla."
                }
            },
            "success": {
                "titles": {
                    "CloningFinished": "Clonación completa 🎉"
                }
            }
        },
        "mods": {
            "install-mods": {
                "titles": {
                    "success": "Mods instalados 🎉",
                    "warning": "Mods instalados 🤔"
                },
                "msg": {
                    "success": "Todos los mods han sido instalados.",
                    "warning": "No se han podido instalar uno o más mods.",
                    "errors": {
                        "no-mods": "No hay mods para instalar.",
                        "cannot-install-bsipa": "La instalación de BSIPA falló 😨"
                    }
                }
            },
            "uninstall-mod": {
                "titles": {
                    "success": "Mod desinstalado 🎉"
                },
                "msg": {
                    "errors": {
                        "no-mods": "Este mod no está instalado 😑"
                    }
                }
            },
            "uninstall-all-mods": {
                "titles": {
                    "success": "Mods desinstalados 🎉"
                },
                "msg": {
                    "success": "Todos los mods han sido desinstalados.",
                    "errors": {
                        "no-mods": "No hay mods instalados en esta versión 😑"
                    }
                }
            }
        },
        "maps": {
            "one-click-install": {
                "success": "Instalación del mapa completada",
                "error": "Se produjo un error durante la instalación del mapa"
            }
        },
        "playlists": {
            "one-click-install": {
                "success": "Instalación de la lista de reproducción completada",
                "error": "Se produjo un error durante la instalación de la lista de reproducción"
            }
        },
        "models": {
            "one-click-install": {
                "success": "Instalación del modelo completada",
                "error": "Se produjo un error durante la instalación del modelo"
            }
        },
        "shared-folder": {
            "info": {
                "userdata-backup-created": {
                    "title": "Backup creado",
                    "msg": "Compartir la carpeta 'UserData' puede generar errores, en caso de problemas desvincula la carpeta para restaurar la copia de seguridad"
                }
            }
        },
        "create-launch-shortcut": {
            "success": {
                "title": "Acceso directo creado",
                "msg": "El acceso directo se ha creado en el escritorio."
            },
            "error": {
                "msg": "Se produjo un error al crear el acceso directo."
            }
        }
    },
    "modals": {
        "misc": {
            "remember-my-choice": "Recordar mi elección"
        },
        "choose-store": {
            "title": "¿Qué plataforma?",
            "body": "Selecciona la plataforma desde la que deseas descargar Beat Saber.",
            "set-in-settings": "Establecer la plataforma predeterminada en los ajustes"
        },
        "guard": {
            "title": "Steam Guard",
            "inputs": {
                "guard-code": {
                    "label": "Código Guard",
                    "placeholder": "Introduzca su código Guard"
                }
            },
            "buttons": {
                "submit": "Conectar"
            }
        },
        "steam-login": {
            "title": "Inicio de sesión Steam",
            "inputs": {
                "username": {
                    "label": "Inicia sesión con un nombre de cuenta",
                    "placeholder": "Introduce tu nombre de cuenta"
                },
                "password": {
                    "label": "Contraseña",
                    "placeholder": "Introduce tu contraseña",
                    "max-length-warning": "¡La contraseña supera los 64 caracteres! Si la contraseña es inválida, intenta ingresar solo sus primeros 64 caracteres."
                },
                "qr":{
                    "label": "O con un código QR",
                    "note":{
                        "use-the":"Usa la ",
                        "steam-mobile-app": "aplicación Steam Mobile",
                        "to-connect-with-qr": "para conectarte con un código QR."
                    }
                },
                "stay": "Recuérdame"
            },
            "why-credentials": "¿Por qué son necesarias mis credenciales?",
            "need-help-to-connect": "¡Necesito ayuda para acceder a mi cuenta!",
            "buttons": {
                "submit": "Iniciar sesión"
            }
        },
        "steam-auth-approve":{
            "title": "Esperando confirmación",
            "protected-by-mobile-auth": "Cuenta protegida por el autenticador móvil.",
            "use-steam-app-to-approve": "Use la aplicación móvil de Steam para confirmar la conexión...",
            "not-access-to-steam-app": "No tengo acceso a la aplicación móvil de Steam"
        },
        "steam-credentials": {
            "title": "Steam Credentials",
            "p-1": "Las credenciales sólo se utilizan para descargar el juego porque steam necesita verificar que has pagado el juego para permitirte descargarlo. No se guardan y se pasan directamente a DepotDownloader. Si no quieres introducir tus credenciales puedes seguir este tutorial :",
            "p-2": "y, a continuación, haga clic en el icono de engranaje en la esquina superior derecha y seleccione \"Importar una versión\", seleccione la carpeta donde se ha descargado beat saber (Si usted sigue el tutorial anterior debe tener la ubicación correcta)"
        },
        "bs-import-version": {
            "title": "Importar una versión",
            "description": "Importa una versión de Beat Saber para usar con BSManager. La importación copiará la carpeta de instalación seleccionada de Beat Saber en la carpeta de versiones de BSManager.",
            "oculus-version": "Versión de Oculus",
            "oculus-version-tooltip": "Marcar si es una versión de Oculus",
            "buttons": {
                "submit": "Importar una versión"
            }
        },
        "bs-uninstall": {
            "title": "Desinstalar",
            "description": "¿Estás seguro de que quieres desinstalar Beat Saber {version}? Tendrás que descargarlo de nuevo para poder jugar.",
            "buttons": {
                "submit": "Desinstalar"
            }
        },
        "install-folder": {
            "title": "Instalación Carpeta",
            "description": "Al cambiar la carpeta de instalación por defecto, se moverán todos los datos instalados a la nueva carpeta.",
            "buttons": {
                "submit": "Elija la carpeta"
            }
        },
        "edit-version": {
            "title": "Editar la versión",
            "buttons": {
                "submit": "Editar"
            }
        },
        "clone-version": {
            "title": "Versión clonada",
            "description": "La clonación de la versión te permite separar el contenido adicional de Beat Saber entre dos versiones.",
            "inputs": {
                "name": {
                    "label": "Nombre",
                    "placeholder": "Nombre de la versión"
                },
                "color": {
                    "label": "Color"
                }
            },
            "buttons": {
                "submit": "Clonar"
            }
        },
        "uninstall-mod": {
            "title": "Desinstalar",
            "description": "¿Estás seguro de que quieres desinstalar {mod}? Podría provocar el mal funcionamiento de otros mods instalados.",
            "description-bsipa": "¿Estás seguro de que quieres desinstalar BSIPA? Después de eso, todos los mods instalados dejarán de funcionar."
        },
        "uninstall-all-mods": {
            "title": "Desinstalación de mods",
            "description": "¿Estás seguro de que quieres desinstalar todos los mods de la versión {version}? Esta operación no se puede deshacer."
        },
        "maps-actions": {
            "delete-maps": {
                "title": {
                    "single": "¿Borrar el mapa?",
                    "multiple": "¿Eliminar mapas?"
                },
                "desc": {
                    "single": "¿Estás seguro de que quieres eliminar el mapa {name}?",
                    "multiple": "¿Seguro que quieres eliminar los {nb} mapas?"
                },
                "info": {
                    "desc": {
                        "single": "Este mapa es parte de los mapas compartidos",
                        "multiple": "Estos mapas son parte de los mapas compartidos"
                    },
                    "title": {
                        "single": "Este mapa también se eliminará de las versiones que usan mapas compartidos.",
                        "multiple": "Estos mapas también se eliminarán de las versiones que usan mapas compartidos."
                    }
                }
            },
            "link-maps": {
                "title": "Vincular mapas",
                "desc": "La vinculación de mapas permite compartir mapas entre todas las versiones. Una vez vinculada, esta versión se beneficiará de los mapas compartidos",
                "info": "También se compartirá la adición y eliminación de mapas.",
                "keep-maps": {
                    "label": "Mantener mapas",
                    "title": "Mantener mapas moverá los mapas de la versión actual a la carpeta de mapas compartidos. De lo contrario, se perderán"
                },
                "valid-btn": "Vincular mapas"
            },
            "unlink-maps": {
                "title": "Desvincular mapas",
                "desc": "Ten en cuenta que desvincular mapas no permitirá el uso de mapas compartidos para esta versión.",
                "keep-maps": {
                    "label": "Mantener mapas",
                    "title": "Mantener los mapas creará una copia de los mapas compartidos para la versión actual. De lo contrario, no se mantendrá ningún mapa para esta versión."
                },
                "valid-btn": "Desvincular mapas"
            }
        },
        "download-maps": {
            "search-btn": "Buscar",
            "loading-maps": "Cargando mapas...",
            "no-maps-found": "No se encontraron mapas",
            "no-internet": "Sin internet"
        },
        "mods-disclaimer": {
            "title": "descargo de responsabilidad",
            "p-1": "Al elegir usar mods, entiendes y aceptas que:",
            "li-1": "Es posible que encuentres problemas que no existen en el juego base. El 99,9% de los errores, bloqueos y ralentizaciones son debidos a los mods.",
            "li-2": "Es probable que los mods dejen de funcionar debido a las actualizaciones y eso es normal. Sé paciente y respetuoso cuando suceda esto, ya que los modders son voluntarios y tienen una vida.",
            "li-3": "Beat Games no está intencionalmente tratando de romper los mods. Quieren mejorar el juego base y a veces esto rompe los mods, pero no es su objetivo matar a los mods.",
            "p-2": "No ataques a los desarrolladores por problemas relacionados con los mods y viceversa. Los modders y los desarrolladores son dos grupos distintos. No seas tonto, ¿de acuerdo?"
        },
        "shared-folders": {
            "title": "Carpetas Compartidas",
            "description": "Enlaza las carpetas de Beat Saber para sincronizar su contenido con las carpetas compartidas en otras versiones. Tenga en cuenta que la eliminación de contenido también se compartirá.",
            "buttons": {
                "add-folder": "Añadir Carpeta",
                "link-folder": "Enlazar Carpeta",
                "unlink-folder": "Desenlazar Carpeta",
                "link-all": "Enlazar todo"
            }
        },
        "create-launch-shortcut": {
            "title": "Crear un atajo",
            "desc": "Crear un atajo te permitirá iniciar Beat Saber con las opciones seleccionadas sin pasar por BSManager.",
            "launch-options": "Opciones de lanzamiento",
            "advanced-launch": "Lanzamiento avanzado",
            "valid-btn": "Crear el atajo"
        },
        "connect-to-meta":{
            "title": "Conexión a Meta",
            "body":{
                "token-needed": "Tu token de conexión a Meta es necesario para descargar Beat Saber.",
                "need-cookie-enabled": "Al conectarte a Meta, se abrirá una ventana de inicio de sesión y entonces podrás empezar el proceso de conexión. Asegúrate de aceptar las cookies, de lo contrario, podríamos no poder recuperar tu token para iniciar la descarga.",
                "enter-token-manually": "Ingresar mi token de inicio de sesión manualmente",
                "enter-token-manually-tooltip": "Esto te permitirá ingresar tu token de inicio de sesión sin pasar por el inicio de sesión de Meta."
            },
            "stay":"Recuérdame",
            "connect-to-meta": "Conectarse a Meta"
        },
        "original-version-backup-oculus": {
            "title": "Atención",
            "body": {
                "must-be-installed-once": "Debes haber instalado Beat Saber al menos una vez desde la Oculus Store, de lo contrario, Beat Saber podría cerrarse automáticamente después de iniciar.",
                "need-backup": "Para iniciar esta versión, la carpeta de instalación de Beat Saber que se encuentra en tu biblioteca de Oculus será renombrada.",
                "can-restore-later": "Si es necesario, podrás restaurarla desde el BSManager accediendo a las opciones de la versión original de Oculus y haciendo clic en 'Restaurar la carpeta'",
                "tips-launch-oculus": "Consejo: Podrás iniciar esta versión directamente desde Oculus, siempre que la versión original no haya sido restaurada."
            },
            "not-remind-me": "No volver a recordármelo",
            "understood": "Entendido"
        },
        "enter-meta-token": {
            "title": "Token de Meta",
            "body": {
                "need-token": "Para descargar Beat Saber, se requiere su token de inicio de sesión de Meta.",
                "how-obtain-token": "¿Cómo obtengo mi Token de Meta?",
                "input-label": "Token de Meta",
                "token-is-invalid": "El Token es inválido."
            },
            "valid-btn": "Validar"
        }
    },
    "maps": {
        "map-filter-panel": {
            "duration": "Duración",
            "tags": "tags",
            "specificities": "general",
            "requirements": "requisitos"
        },
        "map-types": {
            "accuracy": "precisión",
            "balanced": "equilibrado",
            "challenge": "desafío",
            "dancestyle": "baile",
            "fitness": "fitness",
            "speed": "speed",
            "tech": "tech"
        },
        "map-styles": {
            "dance": "baile",
            "swing": "swing",
            "nightcore": "nightcore",
            "folk": "folk",
            "family": "familia",
            "ambient": "ambiente",
            "funk": "funk",
            "jazz": "jazz",
            "soul": "soul",
            "speedcore": "speedcore",
            "punk": "punk",
            "rb": "r&b",
            "holiday": "vacaciones",
            "vocaloid": "vocaloid",
            "jrock": "j-rock",
            "trance": "trance",
            "drumbass": "drum & bass",
            "comedy": "comedia",
            "instrumental": "instrumental",
            "hardcore": "hardcore",
            "kpop": "k-pop",
            "indie": "indie",
            "techno": "tecno",
            "house": "house",
            "game": "videojuego",
            "film": "film",
            "alt": "alternativa",
            "dubstep": "dubstep",
            "metal": "metal",
            "anime": "anime",
            "hiphop": "hiphop",
            "jpop": "j-pop",
            "rock": "rock",
            "pop": "pop",
            "electronic": "electrónico",
            "classical-orchestral": "Clásico y orquestal"
        },
        "map-specificities": {
            "automapper": "IA",
            "ranked": "rankado",
            "curated": "recomendado",
            "verified": "verificado",
            "fullSpread": "panel completo"
        },
        "difficulties": {
            "Easy": "fácil",
            "Normal": "normal",
            "Hard": "difícil",
            "Expert": "experto",
            "ExpertPlus": "experto+"
        },
        "map-item": {
            "by": "Por {songAutor}",
            "mapped-by": "mapeado por"
        }
    },
    "models": {
        "types": {
            "singular": {
                "avatar": "avatar",
                "saber": "sable",
                "platform": "plataforma",
                "bloq": "bloque"
            },
            "plural": {
                "avatar": "avatares",
                "saber": "sables",
                "platform": "plataformas",
                "bloq": "bloques"
            }
        },
        "sorts": {
            "name": "Nombre",
            "date": "Fecha",
            "author": "Autor"
        },
        "panel": {
            "actions": {
                "search": "Buscar un modelo",
                "drop-down": {
                    "delete": "Eliminar modelos",
                    "export": "Exportar modelos"
                },
                "link-models": "Vincular modelos",
                "unlink-models": "Desvincular los modelos"
            },
            "grid": {
                "loading": "Cargando modelos...",
                "no-models": "No hay modelos",
                "download-models": "Descargar modelos"
            }
        },
        "modals": {
            "delete-model": {
                "title": "Eliminar el modelo",
                "desc": "¿Estás seguro de que quieres eliminar el modelo {modelName}?",
                "linked-annotation": "Este modelo será eliminado de todas las versiones vinculadas."
            },
            "delete-models": {
                "title": "Eliminar modelos",
                "desc": "¿Estás seguro de que quieres eliminar los {nb} modelos?",
                "linked-annotation": "Estos modelos serán eliminados de todas las versiones vinculadas."
            },
            "download-models": {
                "search-btn": "Buscar",
                "search-placeholder": "Buscar un modelo",
                "search-tips": {
                    "header": {
                        "tag": "Etiqueta",
                        "desc": "Descripción"
                    },
                    "author-desc": "Mostrar solo modelos del autor especificado.",
                    "hash-desc": "Mostrar solo modelos con el hash especificado.",
                    "tag-desc": "Mostrar solo modelos con la etiqueta especificada.",
                    "name-desc": "Mostrar solo modelos con el nombre especificado.",
                    "discordid-desc": "Mostrar solo modelos del usuario de discord especificado.",
                    "status-desc": "Mostrar solo modelos con el estado especificado. (solo perfil, y solo para el autor)"
                },
                "no-models": "No se encontraron modelos.",
                "no-internet": "Sin conexión a Internet.",
                "error-occured": "Ocurrió un error, inténtalo de nuevo más tarde."
            },
            "link-models": {
                "avatar": {
                    "title": "Vincular avatares",
                    "desc": "La vinculación de avatares permite compartir avatares entre todas las versiones. Una vez vinculada, esta versión se beneficiará de los avatares compartidos",
                    "info": "La adición y eliminación de avatares también se compartirá",
                    "keep-models": {
                        "label": "Conservar los avatares",
                        "title": "Conservar los avatares moverá los avatares de la versión actual a la carpeta de avatares compartidos. De lo contrario, se perderán"
                    },
                    "valid-btn": "Vincular avatares"
                },
                "saber": {
                    "title": "Vincular sables",
                    "desc": "La vinculación de sables permite compartir sables entre todas las versiones. Una vez vinculada, esta versión se beneficiará de los sables compartidos",
                    "info": "La adición y eliminación de sables también se compartirá",
                    "keep-models": {
                        "label": "Conservar los sables",
                        "title": "Conservar los sables moverá los sables de la versión actual a la carpeta de sables compartidos. De lo contrario, se perderán"
                    },
                    "valid-btn": "Vincular sables"
                },
                "platform": {
                    "title": "Vincular plataformas",
                    "desc": "La vinculación de plataformas permite compartir plataformas entre todas las versiones. Una vez vinculada, esta versión se beneficiará de las plataformas compartidas",
                    "info": "La adición y eliminación de plataformas también se compartirá",
                    "keep-models": {
                        "label": "Conservar las plataformas",
                        "title": "Conservar las plataformas moverá las plataformas de la versión actual a la carpeta de plataformas compartidas. De lo contrario, se perderán"
                    },
                    "valid-btn": "Vincular plataformas"
                },
                "bloq": {
                    "title": "Vincular bloques",
                    "desc": "La vinculación de bloques permite compartir bloques entre todas las versiones. Una vez vinculada, esta versión se beneficiará de los bloques compartidos",
                    "info": "La adición y eliminación de bloques también se compartirá",
                    "keep-models": {
                        "label": "Conservar los bloques",
                        "title": "Conservar los bloques moverá los bloques de la versión actual a la carpeta de bloques compartidos. De lo contrario, se perderán"
                    },
                    "valid-btn": "Vincular bloques"
                }
            },
            "unlink-models": {
                "avatar": {
                    "title": "Desvincular avatares",
                    "desc": "Atención, desvincular los avatares ya no permitirá el uso de avatares compartidos para esta versión.",
                    "keep-models": {
                        "label": "Conservar los avatares",
                        "title": "Conservar los avatares creará una copia de los avatares compartidos para la versión actual. En caso contrario, ningún avatar se conservará para esta versión."
                    },
                    "valid-btn": "Desvincular avatares"
                },
                "saber": {
                    "title": "Desvincular sables",
                    "desc": "Atención, desvincular los sables ya no permitirá el uso de sables compartidos para esta versión.",
                    "keep-models": {
                        "label": "Conservar los sables",
                        "title": "Conservar los sables creará una copia de los sables compartidos para la versión actual. En caso contrario, ningún sable se conservará para esta versión."
                    },
                    "valid-btn": "Desvincular sables"
                },
                "platform": {
                    "title": "Desvincular plataformas",
                    "desc": "Atención, desvincular las plataformas ya no permitirá el uso de plataformas compartidas para esta versión.",
                    "keep-models": {
                        "label": "Conservar las plataformas",
                        "title": "Conservar las plataformas creará una copia de las plataformas compartidas para la versión actual. En caso contrario, ninguna plataforma se conservará para esta versión."
                    },
                    "valid-btn": "Desvincular plataformas"
                },
                "bloq": {
                    "title": "Desvincular bloques",
                    "desc": "Atención, desvincular los bloques ya no permitirá el uso de bloques compartidos para esta versión.",
                    "keep-models": {
                        "label": "Conservar los bloques",
                        "title": "Conservar los bloques creará una copia de los bloques compartidos para la versión actual. En caso contrario, ningún bloques se conservará para esta versión."
                    },
                    "valid-btn": "Desvincular bloques"
                }
            }
        },
        "notifications": {
            "prevent-for-mods": {
                "title": "Mods necesarios",
                "desc": "Asegúrate de haber instalado los mods necesarios para usar modelos en Beat Saber",
                "go-to-mods": "Ir a mods",
                "not-remind": "No volver a recordarme"
            },
            "prevent-for-models-breaks": {
                "title": "Modelos rotos",
                "desc": "Desde la actualización del motor de Beat Saber, los modelos ya no son funcionales para esta versión."
            },
            "export-success": {
                "title": "Exportación completada 🎉"
            }
        }
    },
    "beat-saver": {
        "maps-sorts": {
            "Latest": "Última",
            "Relevance": "Relevancia",
            "Rating": "Notas",
            "Curated": "Recomendado"
        }
    },
    "auto-update": {
        "checking": "Comprobando actualizaciones",
        "downloading": "Descargando actualizaciones"
    },
    "bs-shortcut-launch": {
        "beat-saber-launching": "Iniciando Beat Saber",
        "launching": "Iniciando",
        "open-bsmanager": "Abrir BSManager",
        "status-text": {
            "init": "Inicializando...",
            "success": {
                "BS_LAUNCHING": "Iniciando Beat Saber...",
                "STEAM_LAUNCHING": "Iniciando Steam...",
                "STEAM_LAUNCHED": "¡Steam iniciado exitosamente!",
                "UNABLE_TO_LAUNCH_STEAM": "Incapaz de iniciar Steam, forzando el inicio de Beat Saber..."
            }
        }
    },
    "dateformat": {
        "dayNames": ["Dom", "Lun", "Mar", "Mié", "Jue", "Vie", "Sáb", "Domingo", "Lunes", "Martes", "Miércoles", "Jueves", "Viernes", "Sábado"],
        "monthNames": ["Ene", "Feb", "Mar", "Abr", "May", "Jun", "Jul", "Ago", "Sep", "Oct", "Nov", "Dic", "Enero", "Febrero", "Marzo", "Abril", "Mayo", "Junio", "Julio", "Agosto", "Septiembre", "Octubre", "Noviembre", "Diciembre"],
        "timeNames": ["a", "p", "am", "pm", "A", "P", "AM", "PM"]
    }
}<|MERGE_RESOLUTION|>--- conflicted
+++ resolved
@@ -155,11 +155,8 @@
                     "es-ES": "Español",
                     "de-DE": "Deutsch",
                     "ru-RU": "Русский",
-<<<<<<< HEAD
+                    "zh-CN": "简体中文",
                     "ja-JP": "日本語",
-=======
-                    "zh-CN": "简体中文",
->>>>>>> 3949cfb5
                     "translated": {
                         "en-EN": "Inglés, Reino Unido",
                         "en-US": "Inglés, Estados Unidos",
@@ -167,11 +164,8 @@
                         "es-ES": "Español",
                         "de-DE": "Alemán",
                         "ru-RU": "Ruso",
-<<<<<<< HEAD
+                        "zh-CN": "Chino simplificado",
                         "ja-JP": "Japonés"
-=======
-                        "zh-CN": "Chino simplificado"
->>>>>>> 3949cfb5
                     }
                 }
             },
@@ -534,10 +528,10 @@
                     "placeholder": "Introduce tu contraseña",
                     "max-length-warning": "¡La contraseña supera los 64 caracteres! Si la contraseña es inválida, intenta ingresar solo sus primeros 64 caracteres."
                 },
-                "qr":{
+                "qr": {
                     "label": "O con un código QR",
-                    "note":{
-                        "use-the":"Usa la ",
+                    "note": {
+                        "use-the": "Usa la ",
                         "steam-mobile-app": "aplicación Steam Mobile",
                         "to-connect-with-qr": "para conectarte con un código QR."
                     }
@@ -550,7 +544,7 @@
                 "submit": "Iniciar sesión"
             }
         },
-        "steam-auth-approve":{
+        "steam-auth-approve": {
             "title": "Esperando confirmación",
             "protected-by-mobile-auth": "Cuenta protegida por el autenticador móvil.",
             "use-steam-app-to-approve": "Use la aplicación móvil de Steam para confirmar la conexión...",
@@ -687,15 +681,15 @@
             "advanced-launch": "Lanzamiento avanzado",
             "valid-btn": "Crear el atajo"
         },
-        "connect-to-meta":{
+        "connect-to-meta": {
             "title": "Conexión a Meta",
-            "body":{
+            "body": {
                 "token-needed": "Tu token de conexión a Meta es necesario para descargar Beat Saber.",
                 "need-cookie-enabled": "Al conectarte a Meta, se abrirá una ventana de inicio de sesión y entonces podrás empezar el proceso de conexión. Asegúrate de aceptar las cookies, de lo contrario, podríamos no poder recuperar tu token para iniciar la descarga.",
                 "enter-token-manually": "Ingresar mi token de inicio de sesión manualmente",
                 "enter-token-manually-tooltip": "Esto te permitirá ingresar tu token de inicio de sesión sin pasar por el inicio de sesión de Meta."
             },
-            "stay":"Recuérdame",
+            "stay": "Recuérdame",
             "connect-to-meta": "Conectarse a Meta"
         },
         "original-version-backup-oculus": {

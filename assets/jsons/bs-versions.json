--- conflicted
+++ resolved
@@ -699,8 +699,6 @@
 		"ReleaseImg": "https://clan.cloudflare.steamstatic.com/images/32055887/e7c75bdfc76d00713adc3fbdf221c9ce8ab3620d.png",
 		"ReleaseDate": "1708091473",
 		"year": "2024"
-<<<<<<< HEAD
-=======
 	},
     {
 		"BSVersion": "1.35.0",
@@ -710,6 +708,5 @@
 		"ReleaseImg": "https://clan.cloudflare.steamstatic.com/images//32055887/9a141be5c44ca6fc81551a2c7e7f28407df413ed.png",
 		"ReleaseDate": "1709831174",
 		"year": "2024"
->>>>>>> d0fee6aa
 	}
 ]
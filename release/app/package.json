{
  "name": "bs-manager",
  "version": "1.5.0",
  "description": "BSManager",
  "main": "./dist/main/main.js",
  "author": {
    "name": "Zagrios",
    "email": "admin@bsmanager.io",
    "url": "https://github.com/Zagrios/bs-manager"
  },
  "scripts": {
    "electron-rebuild": "node -r esbuild-register ../../.erb/scripts/electron-rebuild.js",
    "link-modules": "node -r esbuild-register ../../.erb/scripts/link-modules.ts",
    "postinstall": "npm run electron-rebuild && npm run link-modules"
  },
  "dependencies": {
    "@resvg/resvg-js": "2.6.2",
    "ps-list": "^7.2.0",
    "query-process": "^0.0.3",
<<<<<<< HEAD
    "regedit-rs": "^1.0.2",
    "sharp": "^0.33.2"
=======
    "regedit-rs": "^1.0.2"
>>>>>>> 5d5985f3
  },
  "license": "MIT",
  "volta": {
    "node": "20.11.0"
  }
}<|MERGE_RESOLUTION|>--- conflicted
+++ resolved
@@ -17,12 +17,7 @@
     "@resvg/resvg-js": "2.6.2",
     "ps-list": "^7.2.0",
     "query-process": "^0.0.3",
-<<<<<<< HEAD
-    "regedit-rs": "^1.0.2",
-    "sharp": "^0.33.2"
-=======
     "regedit-rs": "^1.0.2"
->>>>>>> 5d5985f3
   },
   "license": "MIT",
   "volta": {

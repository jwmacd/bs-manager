{
    "name": "bs-manager",
    "description": "Manage maps, mods and more for Beat Saber",
    "main": "./src/main/main.ts",
    "scripts": {
        "build": "concurrently \"npm run build:main\" \"npm run build:renderer\"",
        "build:dll": "cross-env NODE_ENV=development webpack --config ./.erb/configs/webpack.config.renderer.dev.dll.ts",
        "build:main": "cross-env NODE_ENV=production webpack --config ./.erb/configs/webpack.config.main.prod.ts",
        "build:renderer": "cross-env NODE_ENV=production webpack --config ./.erb/configs/webpack.config.renderer.prod.ts",
        "postinstall": "node -r esbuild-register .erb/scripts/check-native-dep.js && electron-builder install-app-deps && npm run build:dll",
        "rebuild": "electron-rebuild --parallel --types prod,dev,optional --module-dir release/app",
        "lint": "cross-env NODE_ENV=development eslint . --ext .js,.jsx,.ts,.tsx",
        "package": "node -r esbuild-register ./.erb/scripts/clean.js dist && npm run build && electron-builder build --publish never && npm run build:dll",
        "start": "node -r esbuild-register ./.erb/scripts/check-port-in-use.js && npm run start:renderer",
        "start:main": "cross-env NODE_ENV=development NODE_OPTIONS=\"--loader esbuild-register/loader -r esbuild-register\" electronmon .",
        "start:preload": "cross-env NODE_ENV=development webpack --config ./.erb/configs/webpack.config.preload.dev.ts",
        "start:renderer": "cross-env NODE_ENV=development webpack serve --config ./.erb/configs/webpack.config.renderer.dev.ts",
        "test": "jest",
        "publish": "npm run build && electron-builder -c.win.certificateSha1=842a817a51e2a1d360fcd62f54bf5f9193e919e1 --publish always --win --x64"
    },
    "lint-staged": {
        "*.{js,jsx,ts,tsx}": [
            "cross-env NODE_ENV=development eslint --cache"
        ],
        "*.json,.{eslintrc,prettierrc}": [
            "prettier --ignore-path .eslintignore --parser json --write"
        ],
        "*.{css,scss}": [
            "prettier --ignore-path .eslintignore --single-quote --write"
        ],
        "*.{html,md,yml}": [
            "prettier --ignore-path .eslintignore --single-quote --write"
        ]
    },
    "build": {
        "extraResources": [
            "./assets/favicon.ico",
            "./assets/jsons/bs-versions.json",
            "./assets/jsons/patreons.json",
            "./assets/scripts/**"
        ],
        "productName": "BSManager",
        "appId": "org.erb.BSManager",
        "asarUnpack": "**\\*.{node,dll}",
        "files": [
            "dist/**/*",
            "node_modules",
            "package.json"
        ],
        "afterSign": ".erb/scripts/notarize.js",
        "afterPack": ".erb/scripts/after-pack.js",
        "mac": {
            "target": {
                "target": "default",
                "arch": [
                    "arm64",
                    "x64"
                ]
            },
            "type": "distribution",
            "hardenedRuntime": true,
            "entitlements": "assets/entitlements.mac.plist",
            "entitlementsInherit": "assets/entitlements.mac.plist",
            "gatekeeperAssess": false
        },
        "dmg": {
            "contents": [
                {
                    "x": 130,
                    "y": 220
                },
                {
                    "x": 410,
                    "y": 220,
                    "type": "link",
                    "path": "/Applications"
                }
            ]
        },
        "win": {
            "target": [
                "nsis",
                "nsis-web"
            ],
            "icon": "assets/favicon.ico"
        },
        "linux": {
            "target": [
                "AppImage"
            ],
            "category": "Development"
        },
        "directories": {
            "app": "release/app",
            "buildResources": "assets",
            "output": "release/build"
        },
        "publish": {
            "provider": "github",
            "owner": "Zagrios"
        }
    },
    "repository": {
        "type": "git",
        "url": "git+https://github.com/Zagrios/bs-manager.git"
    },
    "author": {
        "name": "Zagrios",
        "email": "peroz.mathieu@gmail.com",
        "url": "https://github.com/Zagrios"
    },
    "contributors": [],
    "license": "MIT",
    "bugs": {
        "url": "https://github.com/Zagrios/bs-manager/issues"
    },
    "keywords": [
        "downgrade",
        "launcher-application",
        "beatsaber",
        "beat-saber"
    ],
    "homepage": "https://github.com/Zagrios/bs-manager#readme",
    "jest": {
        "testURL": "http://localhost/",
        "testEnvironment": "jsdom",
        "transform": {
            "\\.(ts|tsx|js|jsx)$": "ts-jest"
        },
        "moduleNameMapper": {
            "\\.(jpg|jpeg|png|gif|eot|otf|webp|svg|ttf|woff|woff2|mp4|webm|wav|mp3|m4a|aac|oga)$": "<rootDir>/.erb/mocks/fileMock.js",
            "\\.(css|less|sass|scss)$": "identity-obj-proxy"
        },
        "moduleFileExtensions": [
            "js",
            "jsx",
            "ts",
            "tsx",
            "json"
        ],
        "moduleDirectories": [
            "node_modules",
            "src"
        ],
        "testPathIgnorePatterns": [
            "release/app/dist"
        ],
        "setupFiles": [
            "./.erb/scripts/check-build-exists.ts"
        ]
    },
    "devDependencies": {
        "@electron/fuses": "^1.7.0",
        "@electron/notarize": "^2.2.1",
        "@electron/rebuild": "^3.6.0",
        "@pmmmwh/react-refresh-webpack-plugin": "0.5.5",
        "@teamsupercell/typings-for-css-modules-loader": "^2.5.2",
        "@testing-library/jest-dom": "^6.4.1",
        "@testing-library/react": "^14.2.0",
        "@types/archiver": "^6.0.2",
        "@types/color": "^3.0.3",
        "@types/crypto-js": "^4.2.1",
        "@types/dateformat": "^5.0.0",
<<<<<<< HEAD
        "@types/dompurify": "^3.0.5",
        "@types/jest": "^27.5.2",
        "@types/node": "17.0.23",
=======
        "@types/jest": "^29.5.11",
        "@types/node": "20.11.15",
>>>>>>> 83945815
        "@types/node-fetch": "^2.6.3",
        "@types/pako": "^2.0.1",
        "@types/react": "^18.0.33",
        "@types/react-dom": "^18.0.11",
        "@types/react-outside-click-handler": "^1.3.1",
        "@types/react-test-renderer": "^18.0.7",
        "@types/react-virtualized-auto-sizer": "^1.0.1",
        "@types/react-window": "^1.8.5",
        "@types/recursive-readdir": "^2.2.1",
        "@types/terser-webpack-plugin": "^5.0.4",
        "@types/to-ico": "^1.1.1",
        "@types/use-double-click": "^1.0.4",
        "@types/webpack-bundle-analyzer": "^4.4.2",
        "@types/webpack-env": "^1.18.0",
        "@typescript-eslint/eslint-plugin": "^6.20.0",
        "@typescript-eslint/parser": "^6.20.0",
        "autoprefixer": "^10.4.17",
        "browserslist-config-erb": "^0.0.3",
        "chalk": "^4.1.2",
        "concurrently": "^8.2.2",
        "core-js": "^3.35.1",
        "cross-env": "^7.0.3",
        "css-loader": "^6.10.0",
        "css-minimizer-webpack-plugin": "^6.0.0",
        "detect-port": "^1.5.1",
        "electron": "^28.2.1",
        "electron-builder": "^24.9.1",
        "electron-devtools-installer": "^3.2.0",
        "electronmon": "^2.0.2",
        "esbuild": "^0.20.0",
        "esbuild-register": "^3.5.0",
        "eslint": "^8.56.0",
        "eslint-config-airbnb-base": "^15.0.0",
        "eslint-config-erb": "^4.1.0",
        "eslint-import-resolver-typescript": "^3.6.1",
        "eslint-import-resolver-webpack": "^0.13.8",
        "eslint-plugin-compat": "^4.2.0",
        "eslint-plugin-import": "^2.29.1",
        "eslint-plugin-jest": "^27.6.3",
        "eslint-plugin-jsx-a11y": "^6.8.0",
        "eslint-plugin-promise": "^6.1.1",
        "eslint-plugin-react": "^7.33.2",
        "eslint-plugin-react-hooks": "^4.6.0",
        "file-loader": "^6.2.0",
        "html-webpack-plugin": "^5.6.0",
        "identity-obj-proxy": "^3.0.0",
        "jest": "^29.7.0",
        "lint-staged": "^15.2.1",
        "mini-css-extract-plugin": "^2.7.7",
        "opencollective-postinstall": "^2.0.3",
        "postcss": "^8.4.33",
        "postcss-loader": "^8.1.0",
        "prettier": "^3.2.4",
        "ps-scrollbar-tailwind": "0.0.1",
        "react-refresh": "^0.14.0",
        "react-test-renderer": "^18.2.0",
        "rimraf": "^5.0.5",
        "sass": "^1.70.0",
        "sass-loader": "^14.1.0",
        "style-loader": "^3.3.4",
        "tailwind-scrollbar": "^3.0.5",
        "tailwindcss": "^3.4.1",
        "terser-webpack-plugin": "^5.3.10",
        "ts-jest": "^29.1.2",
        "ts-loader": "^9.5.1",
        "typescript": "^5.3.3",
        "url-loader": "^4.1.1",
        "webpack": "^5.90.0",
        "webpack-bundle-analyzer": "^4.10.1",
        "webpack-cli": "^5.1.4",
        "webpack-dev-server": "^4.15.1",
        "webpack-merge": "^5.10.0"
    },
    "dependencies": {
        "@node-steam/vdf": "^2.2.0",
        "@tippyjs/react": "^4.2.6",
        "archiver": "^6.0.1",
        "color": "^4.2.3",
        "crypto-js": "^4.2.0",
        "dateformat": "^5.0.3",
        "dompurify": "^3.0.6",
        "dot-prop": "^8.0.2",
        "electron-debug": "^3.2.0",
        "electron-log": "^4.4.8",
        "electron-store": "^8.1.0",
        "electron-updater": "^6.1.7",
        "fast-deep-equal": "^3.1.3",
        "framer-motion": "^11.0.3",
        "fs-extra": "^11.2.0",
        "history": "^5.3.0",
        "is-elevated": "^4.0.0",
        "jszip": "^3.10.1",
        "md5-file": "^5.0.0",
        "node-abi": "^3.54.0",
        "node-fetch": "^3.3.2",
        "node-stream-zip": "^1.15.0",
        "pako": "^2.1.0",
        "qrcode.react": "^3.1.0",
        "react": "^18.2.0",
        "react-colorful": "^5.6.1",
        "react-dom": "^18.2.0",
        "react-range": "^1.8.14",
        "react-router-dom": "^6.21.3",
        "react-virtualized-auto-sizer": "^1.0.21",
        "react-window": "^1.8.10",
        "recursive-readdir": "^2.2.3",
        "rfdc": "^1.3.1",
        "rxjs": "^7.8.1",
        "sanitize-filename": "^1.6.3",
        "semver": "^7.5.4",
        "serialize-error": "^11.0.3",
        "striptags": "^4.0.0-alpha.4",
        "tailwind-scrollbar-hide": "^1.1.7",
        "tailwindcss-scoped-groups": "^2.0.0",
        "tippy.js": "^6.3.7",
        "to-ico": "^1.1.5",
        "use-double-click": "^1.0.5",
        "use-fit-text": "^2.4.0"
    },
    "engines": {
        "node": ">=20.0.0"
    },
    "collective": {
        "url": "https://www.patreon.com/bsmanager"
    },
    "browserslist": [],
    "prettier": {
        "printWidth": 1000,
        "bracketSameLine": false,
        "arrowParens": "avoid",
        "semi": true,
        "singleQuote": false,
        "jsxSingleQuote": false,
        "trailingComma": "es5",
        "bracketSpacing": true,
        "tabWidth": 4,
        "overrides": [
            {
                "files": [
                    ".prettierrc",
                    ".eslintrc"
                ],
                "options": {
                    "parser": "json"
                }
            }
        ]
    },
    "electronmon": {
        "patterns": [
            "!src/__tests__/**",
            "!release/**",
            "!assets/**"
        ],
        "logLevel": "quiet"
    },
    "volta": {
        "node": "20.11.0"
    }
}<|MERGE_RESOLUTION|>--- conflicted
+++ resolved
@@ -161,14 +161,9 @@
         "@types/color": "^3.0.3",
         "@types/crypto-js": "^4.2.1",
         "@types/dateformat": "^5.0.0",
-<<<<<<< HEAD
         "@types/dompurify": "^3.0.5",
-        "@types/jest": "^27.5.2",
-        "@types/node": "17.0.23",
-=======
         "@types/jest": "^29.5.11",
         "@types/node": "20.11.15",
->>>>>>> 83945815
         "@types/node-fetch": "^2.6.3",
         "@types/pako": "^2.0.1",
         "@types/react": "^18.0.33",

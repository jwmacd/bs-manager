{
    "name": "bs-manager",
    "description": "Manage maps, mods and more for Beat Saber",
    "main": "./src/main/main.ts",
    "scripts": {
        "build": "concurrently \"npm run build:main\" \"npm run build:renderer\"",
        "build:dll": "cross-env NODE_ENV=development webpack --config ./.erb/configs/webpack.config.renderer.dev.dll.ts",
        "build:main": "cross-env NODE_ENV=production webpack --config ./.erb/configs/webpack.config.main.prod.ts",
        "build:renderer": "cross-env NODE_ENV=production webpack --config ./.erb/configs/webpack.config.renderer.prod.ts",
        "postinstall": "node -r esbuild-register .erb/scripts/check-native-dep.js && electron-builder install-app-deps && npm run build:dll",
        "rebuild": "electron-rebuild --parallel --types prod,dev,optional --module-dir release/app",
        "lint": "cross-env NODE_ENV=development eslint . --ext .js,.jsx,.ts,.tsx",
        "package": "node -r esbuild-register ./.erb/scripts/clean.js dist && npm run build && electron-builder build --publish never && npm run build:dll",
        "start": "node -r esbuild-register ./.erb/scripts/check-port-in-use.js && npm run start:renderer",
        "start:main": "cross-env NODE_ENV=development NODE_OPTIONS=\"--loader esbuild-register/loader -r esbuild-register\" electronmon .",
        "start:preload": "cross-env NODE_ENV=development webpack --config ./.erb/configs/webpack.config.preload.dev.ts",
        "start:renderer": "cross-env NODE_ENV=development webpack serve --config ./.erb/configs/webpack.config.renderer.dev.ts",
        "test": "jest",
        "publish": "npm run build && electron-builder -c.win.certificateSha1=842a817a51e2a1d360fcd62f54bf5f9193e919e1 --publish always --win --x64"
    },
    "lint-staged": {
        "*.{js,jsx,ts,tsx}": [
            "cross-env NODE_ENV=development eslint --cache"
        ],
        "*.json,.{eslintrc,prettierrc}": [
            "prettier --ignore-path .eslintignore --parser json --write"
        ],
        "*.{css,scss}": [
            "prettier --ignore-path .eslintignore --single-quote --write"
        ],
        "*.{html,md,yml}": [
            "prettier --ignore-path .eslintignore --single-quote --write"
        ]
    },
    "build": {
        "extraResources": [
            "./assets/favicon.ico",
            "./assets/jsons/bs-versions.json",
            "./assets/jsons/patreons.json",
            "./assets/scripts/**"
        ],
        "productName": "BSManager",
        "appId": "org.erb.BSManager",
        "asarUnpack": "**\\*.{node,dll}",
        "files": [
            "dist/**/*",
            "node_modules",
            "package.json"
        ],
        "afterSign": ".erb/scripts/notarize.js",
        "afterPack": ".erb/scripts/after-pack.js",
        "mac": {
            "target": {
                "target": "default",
                "arch": [
                    "arm64",
                    "x64"
                ]
            },
            "type": "distribution",
            "hardenedRuntime": true,
            "entitlements": "assets/entitlements.mac.plist",
            "entitlementsInherit": "assets/entitlements.mac.plist",
            "gatekeeperAssess": false
        },
        "dmg": {
            "contents": [
                {
                    "x": 130,
                    "y": 220
                },
                {
                    "x": 410,
                    "y": 220,
                    "type": "link",
                    "path": "/Applications"
                }
            ]
        },
        "win": {
            "target": [
                "nsis",
                "nsis-web"
            ],
            "icon": "assets/favicon.ico"
        },
        "linux": {
            "target": [
                "AppImage"
            ],
            "category": "Development"
        },
        "directories": {
            "app": "release/app",
            "buildResources": "assets",
            "output": "release/build"
        },
        "publish": {
            "provider": "github",
            "owner": "Zagrios"
        },
        "fileAssociations": [
            {
                "ext": "bplist",
                "description": "Beat Saber Playlist (BSManager)",
                "icon": "./assets/bsm_file.ico",
                "role": "Viewer"
            }
        ]
    },
    "repository": {
        "type": "git",
        "url": "git+https://github.com/Zagrios/bs-manager.git"
    },
    "author": {
        "name": "Zagrios",
        "email": "peroz.mathieu@gmail.com",
        "url": "https://github.com/Zagrios"
    },
    "contributors": [],
    "license": "MIT",
    "bugs": {
        "url": "https://github.com/Zagrios/bs-manager/issues"
    },
    "keywords": [
        "downgrade",
        "launcher-application",
        "beatsaber",
        "beat-saber"
    ],
    "homepage": "https://github.com/Zagrios/bs-manager#readme",
    "jest": {
        "testURL": "http://localhost/",
        "testEnvironment": "jsdom",
        "transform": {
            "\\.(ts|tsx|js|jsx)$": "ts-jest"
        },
        "moduleNameMapper": {
            "\\.(jpg|jpeg|png|gif|eot|otf|webp|svg|ttf|woff|woff2|mp4|webm|wav|mp3|m4a|aac|oga)$": "<rootDir>/.erb/mocks/fileMock.js",
            "\\.(css|less|sass|scss)$": "identity-obj-proxy"
        },
        "moduleFileExtensions": [
            "js",
            "jsx",
            "ts",
            "tsx",
            "json"
        ],
        "moduleDirectories": [
            "node_modules",
            "src"
        ],
        "testPathIgnorePatterns": [
            "release/app/dist"
        ],
        "setupFiles": [
            "./.erb/scripts/check-build-exists.ts"
        ]
    },
    "devDependencies": {
        "@electron/fuses": "^1.7.0",
        "@electron/notarize": "^2.2.1",
        "@electron/rebuild": "^3.6.0",
        "@pmmmwh/react-refresh-webpack-plugin": "0.5.5",
        "@teamsupercell/typings-for-css-modules-loader": "^2.5.2",
        "@testing-library/jest-dom": "^6.4.1",
        "@testing-library/react": "^14.2.0",
        "@types/archiver": "^6.0.2",
        "@types/color": "^3.0.3",
        "@types/crypto-js": "^4.2.1",
        "@types/dateformat": "^5.0.0",
<<<<<<< HEAD
        "@types/got": "^9.6.12",
=======
        "@types/dompurify": "^3.0.5",
>>>>>>> 11661cc1
        "@types/jest": "^29.5.11",
        "@types/node": "20.11.15",
        "@types/node-fetch": "^2.6.3",
        "@types/pako": "^2.0.1",
        "@types/react": "^18.0.33",
        "@types/react-dom": "^18.0.11",
        "@types/react-outside-click-handler": "^1.3.1",
        "@types/react-test-renderer": "^18.0.7",
        "@types/react-virtualized-auto-sizer": "^1.0.1",
        "@types/react-window": "^1.8.5",
        "@types/recursive-readdir": "^2.2.1",
        "@types/terser-webpack-plugin": "^5.0.4",
        "@types/to-ico": "^1.1.1",
        "@types/use-double-click": "^1.0.4",
        "@types/webpack-bundle-analyzer": "^4.4.2",
        "@types/webpack-env": "^1.18.0",
        "@typescript-eslint/eslint-plugin": "^6.20.0",
        "@typescript-eslint/parser": "^6.20.0",
        "autoprefixer": "^10.4.17",
        "browserslist-config-erb": "^0.0.3",
        "chalk": "^4.1.2",
        "concurrently": "^8.2.2",
        "core-js": "^3.35.1",
        "cross-env": "^7.0.3",
        "css-loader": "^6.10.0",
        "css-minimizer-webpack-plugin": "^6.0.0",
        "detect-port": "^1.5.1",
        "electron": "^28.2.1",
        "electron-builder": "^24.9.1",
        "electron-devtools-installer": "^3.2.0",
        "electronmon": "^2.0.2",
        "esbuild": "^0.20.0",
        "esbuild-register": "^3.5.0",
        "eslint": "^8.56.0",
        "eslint-config-airbnb-base": "^15.0.0",
        "eslint-config-erb": "^4.1.0",
        "eslint-import-resolver-typescript": "^3.6.1",
        "eslint-import-resolver-webpack": "^0.13.8",
        "eslint-plugin-compat": "^4.2.0",
        "eslint-plugin-import": "^2.29.1",
        "eslint-plugin-jest": "^27.6.3",
        "eslint-plugin-jsx-a11y": "^6.8.0",
        "eslint-plugin-promise": "^6.1.1",
        "eslint-plugin-react": "^7.33.2",
        "eslint-plugin-react-hooks": "^4.6.0",
        "file-loader": "^6.2.0",
        "html-webpack-plugin": "^5.6.0",
        "identity-obj-proxy": "^3.0.0",
        "jest": "^29.7.0",
        "lint-staged": "^15.2.1",
        "mini-css-extract-plugin": "^2.7.7",
        "opencollective-postinstall": "^2.0.3",
        "postcss": "^8.4.33",
        "postcss-loader": "^8.1.0",
        "prettier": "^3.2.4",
        "ps-scrollbar-tailwind": "0.0.1",
        "react-refresh": "^0.14.0",
        "react-test-renderer": "^18.2.0",
        "rimraf": "^5.0.5",
        "sass": "^1.70.0",
        "sass-loader": "^14.1.0",
        "style-loader": "^3.3.4",
        "tailwind-scrollbar": "^3.0.5",
        "tailwindcss": "^3.4.1",
        "terser-webpack-plugin": "^5.3.10",
        "ts-jest": "^29.1.2",
        "ts-loader": "^9.5.1",
        "typescript": "^5.3.3",
        "url-loader": "^4.1.1",
        "webpack": "^5.90.0",
        "webpack-bundle-analyzer": "^4.10.1",
        "webpack-cli": "^5.1.4",
        "webpack-dev-server": "^4.15.1",
        "webpack-merge": "^5.10.0"
    },
    "dependencies": {
        "@node-steam/vdf": "^2.2.0",
        "@tippyjs/react": "^4.2.6",
        "archiver": "^6.0.1",
        "color": "^4.2.3",
        "crypto-js": "^4.2.0",
        "dateformat": "^5.0.3",
        "dompurify": "^3.0.8",
        "dot-prop": "^8.0.2",
        "electron-debug": "^3.2.0",
        "electron-log": "^4.4.8",
        "electron-store": "^8.1.0",
        "electron-updater": "^6.1.7",
        "fast-deep-equal": "^3.1.3",
        "framer-motion": "^11.0.3",
        "fs-extra": "^11.2.0",
        "got": "^14.2.0",
        "history": "^5.3.0",
        "is-elevated": "^4.0.0",
        "jszip": "^3.10.1",
        "md5-file": "^5.0.0",
        "node-abi": "^3.54.0",
        "node-fetch": "^3.3.2",
        "node-stream-zip": "^1.15.0",
        "pako": "^2.1.0",
        "protobufjs": "^7.2.6",
        "qrcode.react": "^3.1.0",
        "query-process": "^0.0.3",
        "react": "^18.2.0",
        "react-colorful": "^5.6.1",
        "react-dom": "^18.2.0",
        "react-range": "^1.8.14",
        "react-router-dom": "^6.21.3",
        "react-virtualized-auto-sizer": "^1.0.21",
        "react-window": "^1.8.10",
        "recursive-readdir": "^2.2.3",
        "rfdc": "^1.3.1",
        "rxjs": "^7.8.1",
        "sanitize-filename": "^1.6.3",
        "semver": "^7.5.4",
        "serialize-error": "^11.0.3",
        "striptags": "^4.0.0-alpha.4",
        "tailwind-scrollbar-hide": "^1.1.7",
        "tailwindcss-scoped-groups": "^2.0.0",
        "tippy.js": "^6.3.7",
        "to-ico": "^1.1.5",
        "use-double-click": "^1.0.5",
        "use-fit-text": "^2.4.0"
    },
    "engines": {
        "node": ">=20.0.0"
    },
    "collective": {
        "url": "https://www.patreon.com/bsmanager"
    },
    "browserslist": [],
    "prettier": {
        "printWidth": 1000,
        "bracketSameLine": false,
        "arrowParens": "avoid",
        "semi": true,
        "singleQuote": false,
        "jsxSingleQuote": false,
        "trailingComma": "es5",
        "bracketSpacing": true,
        "tabWidth": 4,
        "overrides": [
            {
                "files": [
                    ".prettierrc",
                    ".eslintrc"
                ],
                "options": {
                    "parser": "json"
                }
            }
        ]
    },
    "electronmon": {
        "patterns": [
            "!src/__tests__/**",
            "!release/**",
            "!assets/**"
        ],
        "logLevel": "quiet"
    },
    "volta": {
        "node": "20.11.0"
    }
}<|MERGE_RESOLUTION|>--- conflicted
+++ resolved
@@ -169,11 +169,8 @@
         "@types/color": "^3.0.3",
         "@types/crypto-js": "^4.2.1",
         "@types/dateformat": "^5.0.0",
-<<<<<<< HEAD
         "@types/got": "^9.6.12",
-=======
         "@types/dompurify": "^3.0.5",
->>>>>>> 11661cc1
         "@types/jest": "^29.5.11",
         "@types/node": "20.11.15",
         "@types/node-fetch": "^2.6.3",

import path from "path";
import { LaunchOption, BSLaunchEvent, BSLaunchErrorEvent, BSLaunchErrorType, BSLaunchEventType } from "../../shared/models/bs-launch";
import { UtilsService } from "./utils.service";
import { BS_EXECUTABLE, BS_APP_ID, STEAMVR_APP_ID } from "../constants";
import { ChildProcessWithoutNullStreams, SpawnOptionsWithoutStdio, spawn } from "child_process";
import { SteamService } from "./steam.service";
import { BSLocalVersionService } from "./bs-local-version.service";
import { OculusService } from "./oculus.service";
import { pathExist } from "../helpers/fs.helpers";
import { rename } from "fs/promises";
import log from "electron-log";
import { Observable, lastValueFrom, timer } from "rxjs";
import { BsmProtocolService } from "./bsm-protocol.service";
import { URL } from "url";

export class BSLauncherService {
    private static instance: BSLauncherService;

    private readonly utilsService: UtilsService;
    private readonly steamService: SteamService;
    private readonly oculusService: OculusService;
    private readonly localVersionService: BSLocalVersionService;
    private readonly bsmProtocolService: BsmProtocolService;

    private bsProcess: ChildProcessWithoutNullStreams;

    public static getInstance(): BSLauncherService {
        if (!BSLauncherService.instance) {
            BSLauncherService.instance = new BSLauncherService();
        }
        return BSLauncherService.instance;
    }

    private constructor() {
        this.utilsService = UtilsService.getInstance();
        this.steamService = SteamService.getInstance();
        this.oculusService = OculusService.getInstance();
        this.localVersionService = BSLocalVersionService.getInstance();
        this.bsmProtocolService = BsmProtocolService.getInstance();

        this.bsmProtocolService.on("launch", link => {
            log.info("Launch from bsm protocol", link.toString());
            if(!link.searchParams.has("launchOptions")){ return; }
            this.launch(JSON.parse(link.searchParams.get("launchOptions"))).subscribe();
        });
    }

    private getSteamVRPath(): Promise<string> {
        return this.steamService.getGameFolder(STEAMVR_APP_ID, "SteamVR");
    }

    private async backupSteamVR(): Promise<void> {
        const steamVrFolder = await this.getSteamVRPath();
        if (!(await pathExist(steamVrFolder))) {
            return;
        }
        return rename(steamVrFolder, `${steamVrFolder}.bak`).catch(log.error);
    }

    public async restoreSteamVR(): Promise<void> {
        const steamVrFolder = await this.getSteamVRPath();
        const steamVrBackup = `${steamVrFolder}.bak`;
        if (!(await pathExist(steamVrBackup))) {
            return;
        }
        return rename(steamVrBackup, steamVrFolder).catch(log.error);
    }

    public async isBsRunning(): Promise<boolean> {
<<<<<<< HEAD
        return this.utilsService.taskRunning(BS_EXECUTABLE);
    }

    private buildBsLaunchArgs(launchOptions: LaunchOption){
=======
        return this.bsProcess?.connected || (await this.utilsService.taskRunning(BS_EXECUTABLE)) === true;
    }

    // TODO : Rework with shortcuts implementation
    public async launch(launchOptions: LauchOption): Promise<LaunchResult> {
        if ((await this.isBsRunning()) === true) {
            return "BS_ALREADY_RUNNING";
        }
        if (launchOptions.version.oculus && (await this.oculusService.oculusRunning()) === false) {
            return "OCULUS_NOT_RUNNING";
        }

        const steamRunning = await this.steamService.steamRunning().catch(() => true); // True if error (error not not means that steam is not running)
        if (!launchOptions.version.oculus && !steamRunning) {
            this.notification.notifyRenderer({
                title: "notifications.steam.steam-launching.title",
                desc: "notifications.steam.steam-launching.description",
                type: NotificationType.SUCCESS,
            });

            await this.steamService.openSteam().catch(log.error);
        }

        const cwd = await this.localVersionService.getVersionPath(launchOptions.version);
        const exePath = path.join(cwd, BS_EXECUTABLE);

        if (!(await pathExist(exePath))) {
            return "EXE_NOT_FINDED";
        }

>>>>>>> 93bfc662
        let launchArgs = [];

        if (!launchOptions.version.steam && !launchOptions.version.oculus) {
            launchArgs.push("--no-yeet");
        }
        if (launchOptions.oculus) {
            launchArgs.push("-vrmode oculus");
        }
        if (launchOptions.desktop) {
            launchArgs.push("fpfc");
        }
        if (launchOptions.debug) {
            launchArgs.push("--verbose");
        }
        if (launchOptions.additionalArgs) {
            launchArgs.push(...launchOptions.additionalArgs);
        }

        return Array.from(new Set(launchArgs).values());
    }

    private launchBSProcess(bsExePath: string, args: string[], debug = false): Promise<void>{

<<<<<<< HEAD
        if(this.bsProcess?.connected){
            return Promise.reject("Beat Saber process already running");
        }

        const spawnOptions: SpawnOptionsWithoutStdio = { shell: true, cwd: path.dirname(bsExePath), env: {...process.env, "SteamAppId": BS_APP_ID} };

        if(debug){
            spawnOptions.detached = true;
            spawnOptions.windowsVerbatimArguments = true;
        }

        this.bsProcess = spawn(`\"${bsExePath}\"`, args, spawnOptions);

        return new Promise((resolve, reject) => {
            this.bsProcess.on('error', e => { log.error(e); reject(e); });
            this.bsProcess.once('exit', code => {
                if(code !== 0){
                    log.error(`Beat Saber process exited with code ${code}`);
                }
                resolve();
            });
=======
        if (launchArgs.includes("fpfc")) {
            await this.backupSteamVR()
                .catch(() => {
                    this.restoreSteamVR();
                })
                .finally(() => {
                    restoreTimout = setTimeout(() => this.restoreSteamVR(), 35_000);
                });
            await timer(2_000).toPromise();
        } else {
            await this.restoreSteamVR();
        }

        if (launchOptions.debug) {
            this.bsProcess = spawn(`"${exePath}"`, launchArgs, { shell: true, cwd, env: { ...process.env, SteamAppId: BS_APP_ID }, detached: true, windowsVerbatimArguments: true });
        } else {
            this.bsProcess = spawn(`"${exePath}"`, launchArgs, { shell: true, cwd, env: { ...process.env, SteamAppId: BS_APP_ID } });
        }

        this.bsProcess.on("error", err => log.error(err));
        this.bsProcess.on("exit", code => {
            this.restoreSteamVR().finally(() => clearTimeout(restoreTimout));
            this.utilsService.ipcSend("bs-launch.exit", { data: code, success: code === 0 });
>>>>>>> 93bfc662
        });

    }
<<<<<<< HEAD

    public launch(launchOptions: LaunchOption): Observable<BSLaunchEvent>{

        // const t = new URL("bsmanager://launch");
        // t.searchParams.set("launchOptions", JSON.stringify(launchOptions));
        // console.log(t.toString());

        return new Observable<BSLaunchEvent>(obs => {(async () => {

            if(await this.isBsRunning()){
                return obs.error({type: BSLaunchErrorType.BS_ALREADY_RUNNING} as BSLaunchErrorEvent);
            }

            if(launchOptions.version.oculus && (await this.oculusService.oculusRunning())){
                return obs.error({type: BSLaunchErrorType.OCULUS_NOT_RUNNING} as BSLaunchErrorEvent);
            }

            const bsFolderPath = await this.localVersionService.getInstalledVersionPath(launchOptions.version);
            const exePath = path.join(bsFolderPath, BS_EXECUTABLE);

            if(!(await pathExist(exePath))){
                return obs.error({type: BSLaunchErrorType.BS_NOT_FOUND} as BSLaunchErrorEvent);
            }

            // Open Steam if not running
            if(!launchOptions.version.oculus && !(await this.steamService.steamRunning())){
                obs.next({type: BSLaunchEventType.STEAM_LAUNCHING});
                await this.steamService.openSteam().catch(log.error);
            }

            // Backup SteamVR when desktop mode is enabled
            if(!launchOptions.version.oculus && launchOptions.desktop){
                await this.backupSteamVR().catch(e => {
                    return this.restoreSteamVR();
                });
                await lastValueFrom(timer(2_000));
            } else if(!launchOptions.version.oculus){
                await this.restoreSteamVR();
            }

            const launchArgs = this.buildBsLaunchArgs(launchOptions);

            obs.next({type: BSLaunchEventType.BS_LAUNCHING});

            await this.launchBSProcess(exePath, launchArgs, launchOptions.debug).catch(err => {
                obs.error({type: BSLaunchErrorType.BS_EXIT_ERROR, data: err} as BSLaunchErrorEvent);
            }).finally(() => {
                if(!launchOptions.desktop || launchOptions.version.oculus){ return; }
                this.restoreSteamVR();
            });

        })().then(() => {
            obs.complete();
        }).catch(err => {
            obs.error({type: BSLaunchErrorType.UNKNOWN_ERROR, data: err} as BSLaunchErrorEvent);
        })});
    }
     

=======
>>>>>>> 93bfc662
}<|MERGE_RESOLUTION|>--- conflicted
+++ resolved
@@ -11,7 +11,6 @@
 import log from "electron-log";
 import { Observable, lastValueFrom, timer } from "rxjs";
 import { BsmProtocolService } from "./bsm-protocol.service";
-import { URL } from "url";
 
 export class BSLauncherService {
     private static instance: BSLauncherService;
@@ -67,44 +66,11 @@
     }
 
     public async isBsRunning(): Promise<boolean> {
-<<<<<<< HEAD
         return this.utilsService.taskRunning(BS_EXECUTABLE);
     }
 
     private buildBsLaunchArgs(launchOptions: LaunchOption){
-=======
-        return this.bsProcess?.connected || (await this.utilsService.taskRunning(BS_EXECUTABLE)) === true;
-    }
-
-    // TODO : Rework with shortcuts implementation
-    public async launch(launchOptions: LauchOption): Promise<LaunchResult> {
-        if ((await this.isBsRunning()) === true) {
-            return "BS_ALREADY_RUNNING";
-        }
-        if (launchOptions.version.oculus && (await this.oculusService.oculusRunning()) === false) {
-            return "OCULUS_NOT_RUNNING";
-        }
-
-        const steamRunning = await this.steamService.steamRunning().catch(() => true); // True if error (error not not means that steam is not running)
-        if (!launchOptions.version.oculus && !steamRunning) {
-            this.notification.notifyRenderer({
-                title: "notifications.steam.steam-launching.title",
-                desc: "notifications.steam.steam-launching.description",
-                type: NotificationType.SUCCESS,
-            });
-
-            await this.steamService.openSteam().catch(log.error);
-        }
-
-        const cwd = await this.localVersionService.getVersionPath(launchOptions.version);
-        const exePath = path.join(cwd, BS_EXECUTABLE);
-
-        if (!(await pathExist(exePath))) {
-            return "EXE_NOT_FINDED";
-        }
-
->>>>>>> 93bfc662
-        let launchArgs = [];
+        const launchArgs = [];
 
         if (!launchOptions.version.steam && !launchOptions.version.oculus) {
             launchArgs.push("--no-yeet");
@@ -127,7 +93,6 @@
 
     private launchBSProcess(bsExePath: string, args: string[], debug = false): Promise<void>{
 
-<<<<<<< HEAD
         if(this.bsProcess?.connected){
             return Promise.reject("Beat Saber process already running");
         }
@@ -149,35 +114,9 @@
                 }
                 resolve();
             });
-=======
-        if (launchArgs.includes("fpfc")) {
-            await this.backupSteamVR()
-                .catch(() => {
-                    this.restoreSteamVR();
-                })
-                .finally(() => {
-                    restoreTimout = setTimeout(() => this.restoreSteamVR(), 35_000);
-                });
-            await timer(2_000).toPromise();
-        } else {
-            await this.restoreSteamVR();
-        }
-
-        if (launchOptions.debug) {
-            this.bsProcess = spawn(`"${exePath}"`, launchArgs, { shell: true, cwd, env: { ...process.env, SteamAppId: BS_APP_ID }, detached: true, windowsVerbatimArguments: true });
-        } else {
-            this.bsProcess = spawn(`"${exePath}"`, launchArgs, { shell: true, cwd, env: { ...process.env, SteamAppId: BS_APP_ID } });
-        }
-
-        this.bsProcess.on("error", err => log.error(err));
-        this.bsProcess.on("exit", code => {
-            this.restoreSteamVR().finally(() => clearTimeout(restoreTimout));
-            this.utilsService.ipcSend("bs-launch.exit", { data: code, success: code === 0 });
->>>>>>> 93bfc662
         });
 
     }
-<<<<<<< HEAD
 
     public launch(launchOptions: LaunchOption): Observable<BSLaunchEvent>{
 
@@ -236,7 +175,4 @@
         })});
     }
      
-
-=======
->>>>>>> 93bfc662
 }
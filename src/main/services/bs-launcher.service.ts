--- conflicted
+++ resolved
@@ -60,15 +60,9 @@
     }
 
     // TODO : Rework with shortcuts implementation
-<<<<<<< HEAD
     public async launch(launchOptions: LaunchOption): Promise<LaunchResult>{
-        if(this.isBsRunning() === true){ return "BS_ALREADY_RUNNING" }
-        if(launchOptions.version.oculus && this.oculusService.oculusRunning() === false){ return "OCULUS_NOT_RUNNING" }
-=======
-    public async launch(launchOptions: LauchOption): Promise<LaunchResult>{
         if(await this.isBsRunning() === true){ return "BS_ALREADY_RUNNING" }
         if(launchOptions.version.oculus && await this.oculusService.oculusRunning() === false){ return "OCULUS_NOT_RUNNING" }
->>>>>>> 90d4ebc7
 
         const steamRunning = await this.steamService.steamRunning().catch(() => true); // True if error (error not not means that steam is not running)
         if(!launchOptions.version.oculus && !steamRunning){
@@ -173,7 +167,7 @@
                 return obs.error({type: BSLaunchErrorType.BS_ALREADY_RUNNING} as BSLaunchErrorEvent);
             }
 
-            if(launchOptions.version.oculus && this.oculusService.oculusRunning() === false){
+            if(launchOptions.version.oculus && (await this.oculusService.oculusRunning()) === false){
                 return obs.error({type: BSLaunchErrorType.OCULUS_NOT_RUNNING} as BSLaunchErrorEvent);
             }
 

import { app } from "electron";
import path from "path";
import { URL } from "url";
import log from "electron-log";

export class DeepLinkService {
    // See docs : https://www.electronjs.org/docs/latest/tutorial/launch-app-from-url-in-another-app#main-process-mainjs

    private static instance: DeepLinkService;

    public static getInstance(): DeepLinkService {
        if (!DeepLinkService.instance) {
            DeepLinkService.instance = new DeepLinkService();
        }
        return DeepLinkService.instance;
    }

    private readonly listeners = new Map<string, Listerner[]>();

    private constructor() {}

    public registerDeepLink(protocol: string): boolean {
        if (process.defaultApp && process.argv.length >= 2) {
            return app.setAsDefaultProtocolClient(protocol, process.execPath, [path.resolve(process.argv[1])]);
        }

        return app.setAsDefaultProtocolClient(protocol);
    }

    public unRegisterDeepLink(protocol: string): boolean {
        if (process.defaultApp && process.argv.length >= 2) {
            return app.removeAsDefaultProtocolClient(protocol, process.execPath, [path.resolve(process.argv[1])]);
        }

        return app.removeAsDefaultProtocolClient(protocol);
    }

    public isDeepLinkRegistred(protocol: string): boolean {
        if (process.defaultApp && process.argv.length >= 2) {
            return app.isDefaultProtocolClient(protocol, process.execPath, [path.resolve(process.argv[1])]);
        }

        return app.isDefaultProtocolClient(protocol);
    }

    public addLinkOpenedListener(protocol: string, fn: Listerner) {
        if (!this.listeners.has(protocol)) {
            this.listeners.set(protocol, [] as Listerner[]);
        }

        this.listeners.get(protocol).push(fn);
    }

    public removeLinkOpenedListener(protocol: string, fn: Listerner) {
        if (!this.listeners.get(protocol)?.length) {
            return;
        }

        const listeners = this.listeners.get(protocol);
        const fnIndex = listeners.findIndex(listener => listener === fn);

        if (fnIndex < 0) {
            return;
        }

        listeners.splice(fnIndex, 1);
    }

<<<<<<< HEAD
    public dispatchLinkOpened(link: string){

        log.info("DISPATCH", link);
=======
    public dispatchLinkOpened(link: string) {
        log.info("DEISPATCH", link);
>>>>>>> 93bfc662

        const url = new URL(link);

        const protocolListeners = this.listeners.get(url.protocol.replace(":", "")) ?? [];

        protocolListeners.forEach(listerner => {
            listerner(link);
        });
    }

    public isDeepLink(link: string): boolean {
        try {
            const url = new URL(link);
            const protocol = url.protocol.replace(":", "");
            return Array.from(this.listeners.keys()).some(key => key === protocol);
        } catch (e) {
            return false;
        }
    }
}

type Listerner = (link: string) => void;<|MERGE_RESOLUTION|>--- conflicted
+++ resolved
@@ -66,14 +66,9 @@
         listeners.splice(fnIndex, 1);
     }
 
-<<<<<<< HEAD
     public dispatchLinkOpened(link: string){
 
         log.info("DISPATCH", link);
-=======
-    public dispatchLinkOpened(link: string) {
-        log.info("DEISPATCH", link);
->>>>>>> 93bfc662
 
         const url = new URL(link);
 

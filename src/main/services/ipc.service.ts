--- conflicted
+++ resolved
@@ -1,9 +1,5 @@
 import { IpcRequest } from "shared/models/ipc";
-<<<<<<< HEAD
-import { BrowserWindow, IpcMainEvent, ipcMain } from "electron";
-=======
 import { BrowserWindow, IpcMainEvent, WebContents, ipcMain } from "electron";
->>>>>>> 541a14d2
 import { Observable } from "rxjs";
 import { IpcCompleteChannel, IpcErrorChannel, IpcTearDownChannel } from "shared/models/ipc/ipc-response.interface";
 import { IpcReplier } from "shared/models/ipc/ipc-request.interface";
@@ -35,13 +31,8 @@
         return `${channel}_teardown`;
     }
 
-<<<<<<< HEAD
-    private buildProxyListener<T>(listener: IpcListener<T>) {
-        return (event: IpcMainEvent, req: IpcRequest<T>) => {
-=======
     private buildProxyListener<C extends IpcChannels>(listener: IpcListenerFromChannel<C>) {
         return (event: IpcMainEvent, req: IpcRequest<IpcRequestType<C>>) => {
->>>>>>> 541a14d2
             const window = BrowserWindow.fromWebContents(event.sender);
             const replier = (data: Observable<unknown>) => this.connectStream(req.responceChannel, window, data);
             listener(req.args, replier, event.sender);
@@ -64,20 +55,12 @@
             complete: () => this.send(this.getCompleteChannel(channel), window)
         })
 
-<<<<<<< HEAD
-        const unsubscribeOnDestroy = () => sub.unsubscribe();
-
-        window.webContents.once("destroyed", unsubscribeOnDestroy);
-        window.webContents.ipc.once(this.getTearDownChannel(channel), () => sub.unsubscribe());
-=======
         const unsubscribe = () => sub.unsubscribe();
 
         window.webContents.once("destroyed", unsubscribe);
         window.webContents.ipc.once(this.getTearDownChannel(channel), unsubscribe);
->>>>>>> 541a14d2
 
         sub.add(() => {
-            window.webContents.removeListener("destroyed", unsubscribeOnDestroy);
             window.webContents.ipc.removeAllListeners(this.getTearDownChannel(channel));
             window.webContents.removeListener("destroyed", unsubscribe);
         });

--- conflicted
+++ resolved
@@ -564,27 +564,6 @@
             .finally(() => obs.complete());
         });
     }
-<<<<<<< HEAD
-
-    public async getModsGridStatus(): Promise<ModsGridStatus> {
-        if (process.platform === "linux") {
-            const wineprefix = this.linuxService.getWinePrefixPath();
-            if (!wineprefix) {
-                log.error("Could not find BSManager WINEPREFIX path");
-                return ModsGridStatus.NO_WINEPREFIX;
-            }
-        }
-
-        const beatModsUp = await this.beatModsApi.isUp();
-        if (!beatModsUp) {
-            return ModsGridStatus.BEATMODS_DOWN;
-        }
-
-
-        return ModsGridStatus.OK;
-    }
-=======
->>>>>>> d01dd2f3
 }
 
 const enum ModsInstallFolder {

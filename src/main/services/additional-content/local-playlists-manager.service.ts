--- conflicted
+++ resolved
@@ -23,11 +23,8 @@
 import { Archive } from "main/models/archive.class";
 import { CustomError } from "shared/models/exceptions/custom-error.class";
 import { BsmLocalMap } from "shared/models/maps/bsm-local-map.interface";
-<<<<<<< HEAD
 import { tryit } from "shared/helpers/error.helpers";
-=======
 import recursiveReadDir from "recursive-readdir";
->>>>>>> eba6f916
 
 export class LocalPlaylistsManagerService {
     private static instance: LocalPlaylistsManagerService;
@@ -169,23 +166,17 @@
                     return false;
                 }
 
-<<<<<<< HEAD
-                for (const playlist of playlists) {
-                    const playlistPath = path.join(folerPath, playlist);
-                    const { result: bpList, error }  = await tryit(() => this.readPlaylistFromSource(playlistPath));
+                const playlistPaths = (await recursiveReadDir(folerPath, [ignoreFunc]));
+
+                progress.total = playlistPaths.length;
+
+                for (const playlistPath of playlistPaths) {
+                    const {result: bpList, error} = await tryit(() => this.readPlaylistFromSource(playlistPath));
 
                     if(error) {
                         log.error(error);
                         continue;
                     }
-=======
-                const playlistPaths = (await recursiveReadDir(folerPath, [ignoreFunc]));
-
-                progress.total = playlistPaths.length;
-
-                for (const playlistPath of playlistPaths) {
-                    const bpList = await this.readPlaylistFromSource(playlistPath);
->>>>>>> eba6f916
 
                     const localBpList: LocalBPList = { ...bpList, path: playlistPath };
                     bpLists.push(localBpList);

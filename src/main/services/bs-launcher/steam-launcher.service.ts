import { Observable } from "rxjs";
import { BSLaunchError, BSLaunchEvent, BSLaunchEventData, BSLaunchWarning, LaunchOption } from "../../../shared/models/bs-launch";
import { StoreLauncherInterface } from "./store-launcher.interface";
import { pathExists, rename } from "fs-extra";
import { SteamService } from "../steam.service";
import path from "path";
import { BS_APP_ID, BS_EXECUTABLE, STEAMVR_APP_ID } from "../../constants";
import log from "electron-log";
import { AbstractLauncherService } from "./abstract-launcher.service";
import { CustomError } from "../../../shared/models/exceptions/custom-error.class";
import { UtilsService } from "../utils.service";
import { exec } from "child_process";

export class SteamLauncherService extends AbstractLauncherService implements StoreLauncherInterface{

    private static instance: SteamLauncherService;

    public static getInstance(): SteamLauncherService{
        if(!SteamLauncherService.instance){
            SteamLauncherService.instance = new SteamLauncherService();
        }
        return SteamLauncherService.instance;
    }

    private readonly steam: SteamService;
    private readonly util: UtilsService;

    private constructor(){
        super();
        this.steam = SteamService.getInstance();
        this.util = UtilsService.getInstance();
    }

    private getSteamVRPath(): Promise<string> {
        return this.steam.getGameFolder(STEAMVR_APP_ID, "SteamVR");
    }

    private async backupSteamVR(): Promise<void> {
        const steamVrFolder = await this.getSteamVRPath();
        if (!(await pathExists(steamVrFolder))) {
            return;
        }
        return rename(steamVrFolder, `${steamVrFolder}.bak`).catch(err => {
            log.error("Error while create backup of SteamVR", err);
        });
    }

    private getStartBsAsAdminExePath(): string {
        return path.join(this.util.getAssetsScriptsPath(), "start_beat_saber_admin.exe");
    }

    public async restoreSteamVR(): Promise<void> {
        const steamVrFolder = await this.getSteamVRPath();
        const steamVrBackup = `${steamVrFolder}.bak`;

        if (!(await pathExists(steamVrBackup))) {
            return;
        }

        return rename(steamVrBackup, steamVrFolder).catch(err => {
            log.error("Error while restoring SteamVR", err);
        });
    }

    public launch(launchOptions: LaunchOption): Observable<BSLaunchEventData>{

        return new Observable<BSLaunchEventData>(obs => {(async () => {

            const bsFolderPath = await this.localVersions.getInstalledVersionPath(launchOptions.version);
            const bsExePath = path.join(bsFolderPath, BS_EXECUTABLE);

            if(!(await pathExists(bsExePath))){
                throw CustomError.fromError(new Error(`Path not exist : ${bsExePath}`), BSLaunchError.BS_NOT_FOUND);
            }

            const skipVR: boolean = launchOptions.skipVR ?? false;

            // Open Steam if not running
<<<<<<< HEAD
            if(!skipVR && !(await this.steam.steamRunning())){
=======
            if(!(await this.steam.isSteamRunning())){
>>>>>>> 922bcf30
                obs.next({type: BSLaunchEvent.STEAM_LAUNCHING});

                await this.steam.openSteam().then(() => {
                    obs.next({type: BSLaunchEvent.STEAM_LAUNCHED});
                }).catch(e => {
                    log.error(e);
                    obs.next({type: BSLaunchWarning.UNABLE_TO_LAUNCH_STEAM});
                });
            }
            else if (launchOptions.skipVR) {
                obs.next({ type: BSLaunchEvent.SKIPPING_STEAM_LAUNCH});
            }

            // Backup SteamVR when desktop mode is enabled
            if(launchOptions.desktop){
                await this.backupSteamVR().catch(() => {
                    return this.restoreSteamVR();
                });
            } else {
                await this.restoreSteamVR().catch(log.error);
            }

            const launchArgs = this.buildBsLaunchArgs(launchOptions);
            const steamPath = await this.steam.getSteamPath();

            const env = {
                ...process.env,
                "SteamAppId": BS_APP_ID,
                "SteamOverlayGameId": BS_APP_ID,
                "SteamGameId": BS_APP_ID,
            };

            // Linux setup
            if (process.platform === "linux") {
                this.linux.setupLaunch(launchOptions, steamPath, bsFolderPath, env);
            }

            obs.next({type: BSLaunchEvent.BS_LAUNCHING});

            const spawnOpts = { env, cwd: bsFolderPath };

            const launchPromise = !launchOptions.admin ? (
                this.launchBs(bsExePath, launchArgs, spawnOpts).exit
            ) : (
                new Promise<number>(resolve => {
                    const adminProcess = exec(`"${this.getStartBsAsAdminExePath()}" "${bsExePath}" ${launchArgs.join(" ")}`, spawnOpts);
                    adminProcess.on("error", err => {
                        log.error("Error while starting BS as Admin", err);
                        resolve(-1)
                    });

                    setTimeout(() => {
                        adminProcess.removeAllListeners("error");
                        resolve(-1);
                    }, 35_000);
                })
            );

            try {
                const exitCode = await launchPromise;
                log.info("BS process exit code", exitCode);
            }
            catch(err: any) {
                throw CustomError.fromError(err, BSLaunchError.BS_EXIT_ERROR);
            }
            finally {
                await this.restoreSteamVR().catch(log.error);
            }

        })().then(() => {
            obs.complete();
        }).catch(err => {
            if(err instanceof CustomError){
                obs.error(err);
            } else {
                obs.error(CustomError.fromError(err, BSLaunchError.UNKNOWN_ERROR));
            }
        })});
    }

}<|MERGE_RESOLUTION|>--- conflicted
+++ resolved
@@ -76,11 +76,8 @@
             const skipVR: boolean = launchOptions.skipVR ?? false;
 
             // Open Steam if not running
-<<<<<<< HEAD
             if(!skipVR && !(await this.steam.steamRunning())){
-=======
-            if(!(await this.steam.isSteamRunning())){
->>>>>>> 922bcf30
+              
                 obs.next({type: BSLaunchEvent.STEAM_LAUNCHING});
 
                 await this.steam.openSteam().then(() => {

--- conflicted
+++ resolved
@@ -76,12 +76,8 @@
             const skipSteam: boolean = launchOptions.skipSteam ?? false;
 
             // Open Steam if not running
-<<<<<<< HEAD
-            if(!skipSteam && !(await this.steam.steamRunning())){
-=======
-            if(!skipVR && !(await this.steam.steamRunning())){
-              
->>>>>>> 4d16fb8a
+            if(!skipSteam && !(await this.steam.isSteamRunning())){
+
                 obs.next({type: BSLaunchEvent.STEAM_LAUNCHING});
 
                 await this.steam.openSteam().then(() => {

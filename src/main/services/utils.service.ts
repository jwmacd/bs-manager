import path from "path";
import { app, BrowserWindow } from "electron";
import { IpcResponse } from "shared/models/ipc";
import log from "electron-log";
import { AppWindow } from "shared/models/window-manager/app-window.model";
import psList from "ps-list";

// TODO : REFACTOR

export class UtilsService {
    private static instance: UtilsService;

    private assetsPath: string = app.isPackaged ? path.join(process.resourcesPath, "assets") : path.join(__dirname, "../../../assets");

    private windows: Map<AppWindow, BrowserWindow> = new Map<AppWindow, BrowserWindow>();

    private constructor() {}

    public static getInstance() {
        if (!this.instance) {
            UtilsService.instance = new UtilsService();
        }
        return UtilsService.instance;
    }

    public setAssetsPath(path: string): void {
        this.assetsPath = path;
    }
    public getAssetsPath(pathToFile: string): string {
        return path.join(this.assetsPath, pathToFile);
    }

    public getAssetsScriptsPath(): string {
        return this.getAssetsPath("scripts");
    }
    public getAssestsJsonsPath(): string {
        return this.getAssetsPath("jsons");
    }
    public getTempPath(): string {
        return path.join(app.getPath("temp"), app.getName());
    }

    public setMainWindows(windows: Map<AppWindow, BrowserWindow>) {
        this.windows = windows;
    }
    public getMainWindows(win: AppWindow) {
        return this.windows.get(win);
    }

    public async taskRunning(task: string): Promise<boolean> {
        try {
            const processes = await psList();
<<<<<<< HEAD
            return processes.some(process => process.name?.includes(task) || process.cmd?.includes(task));
        }
        catch(error){
=======
            return !!processes.find(process => process.cmd.includes(task));
        } catch (error) {
>>>>>>> 93bfc662
            log.error(error);
            return null;
        }
    }

    public ipcSend<T = unknown>(channel: string, response: IpcResponse<T>): void {
        try {
            Array.from(this.windows.values()).forEach(window => window?.webContents?.send(channel, response));
        } catch (error) {
            log.error(error);
        }
    }
}<|MERGE_RESOLUTION|>--- conflicted
+++ resolved
@@ -50,14 +50,9 @@
     public async taskRunning(task: string): Promise<boolean> {
         try {
             const processes = await psList();
-<<<<<<< HEAD
             return processes.some(process => process.name?.includes(task) || process.cmd?.includes(task));
         }
         catch(error){
-=======
-            return !!processes.find(process => process.cmd.includes(task));
-        } catch (error) {
->>>>>>> 93bfc662
             log.error(error);
             return null;
         }

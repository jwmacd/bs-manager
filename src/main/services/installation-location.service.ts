--- conflicted
+++ resolved
@@ -1,12 +1,8 @@
 import path from "path";
 import { app } from "electron";
 import ElectronStore from "electron-store";
-<<<<<<< HEAD
-import { copyDirectoryWithJunctions, deleteFolder, ensureFolderExist } from "../helpers/fs.helpers";
-=======
 import { copyDirectoryWithJunctions, deleteFolder, ensureFolderExist, pathExist } from "../helpers/fs.helpers";
 import { tryit } from "../../shared/helpers/error.helpers";
->>>>>>> d0fee6aa
 import { pathExistsSync } from "fs-extra";
 
 export class InstallationLocationService {
@@ -74,13 +70,8 @@
                 return this.installPathConfig.get(this.STORE_INSTALLATION_PATH_KEY) as string;
             }
 
-<<<<<<< HEAD
-            const oldPath = path.join(app.getPath("documents"), this.INSTALLATION_FOLDER);
-            if(pathExistsSync(oldPath)){
-=======
             const { result: oldPath } = tryit(() => path.join(app.getPath("documents"), this.INSTALLATION_FOLDER));
             if(oldPath && pathExistsSync(oldPath)){
->>>>>>> d0fee6aa
                 return app.getPath("documents");
             }
 

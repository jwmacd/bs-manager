--- conflicted
+++ resolved
@@ -1,6 +1,7 @@
 import { BsModsManagerService } from "../services/mods/bs-mods-manager.service";
 import { IpcService } from "../services/ipc.service";
 import { from } from "rxjs";
+import { BeatModsApiService } from "main/services/mods/beat-mods-api.service";
 
 const ipc = IpcService.getInstance();
 
@@ -33,11 +34,8 @@
     const modsManager = BsModsManagerService.getInstance();
     reply(modsManager.uninstallAllMods(args));
 });
-<<<<<<< HEAD
 
-ipc.on("bs-mods.get-mods-grid-status", (_, reply) => {
-    const modsManager = BsModsManagerService.getInstance();
-    reply(from(modsManager.getModsGridStatus()));
-});
-=======
->>>>>>> d01dd2f3
+ipc.on("bs-mods.beatmods-up", (_, reply) => {
+    const beatMods = BeatModsApiService.getInstance();
+    reply(from(beatMods.isUp()));
+})
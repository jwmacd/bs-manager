--- conflicted
+++ resolved
@@ -35,14 +35,4 @@
 ipc.on<void>("bs-launch.restore-steamvr", (_, reply) => {
     const steamLauncher = SteamLauncherService.getInstance();
     reply(from(steamLauncher.restoreSteamVR()));
-<<<<<<< HEAD
-});
-
-ipc.on<void>("restore-original-oculus-folder", (_, reply) => {
-    const oculusLauncher = OculusLauncherService.getInstance();
-    reply(from(
-        oculusLauncher.deleteBsSymlinks().then(() => oculusLauncher.restoreOriginalBeatSaber())
-    ));
-=======
->>>>>>> 1db3db7b
 });
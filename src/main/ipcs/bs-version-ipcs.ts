--- conflicted
+++ resolved
@@ -4,16 +4,7 @@
 import { IpcService } from "../services/ipc.service";
 import { from } from "rxjs";
 import path from "path";
-<<<<<<< HEAD
-import { pathExist } from "../helpers/fs.helpers";
-import { FolderLinkerService, LinkOptions } from "../services/folder-linker.service";
-import { LocalMapsManagerService } from "../services/additional-content/maps/local-maps-manager.service";
-import { readJSON, writeJSON } from "fs-extra";
-import log from "electron-log";
-import { VersionLinkerAction } from "renderer/services/version-folder-linker.service";
-=======
 import { pathExists } from "fs-extra";
->>>>>>> 541a14d2
 import { VersionFolderLinkerService } from "../services/version-folder-linker.service";
 
 const ipc = IpcService.getInstance();

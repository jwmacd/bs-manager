--- conflicted
+++ resolved
@@ -1,67 +1,3 @@
-<<<<<<< HEAD
-import { BSVersion } from "shared/bs-version.interface";
-import { LocalPlaylistsManagerService } from "../services/additional-content/local-playlists-manager.service";
-import { IpcService } from "../services/ipc.service";
-import { of, throwError } from "rxjs";
-import { BPList } from "shared/models/playlists/playlist.interface";
-
-const ipc = IpcService.getInstance();
-
-ipc.on<string>("one-click-install-playlist", (req, reply) => {
-    const playlists = LocalPlaylistsManagerService.getInstance();
-    reply(playlists.oneClickInstallPlaylist(req.args));
-});
-
-ipc.on<{playlist: BPList, version: BSVersion}>("install-playlist", (req, reply) => {
-    const playlists = LocalPlaylistsManagerService.getInstance();
-
-    if(req.args.playlist?.customData?.syncURL){
-        return reply(playlists.downloadPlaylist(req.args.playlist.customData.syncURL, req.args.version));
-    }
-
-    reply(playlists.downloadPlaylistSongs(req.args.playlist.songs, req.args.version));
-
-});
-
-ipc.on("register-playlists-deep-link", (_, reply) => {
-    const playlists = LocalPlaylistsManagerService.getInstance();
-
-    try {
-        reply(of(playlists.enableDeepLinks()));
-    } catch (e) {
-        reply(throwError(() => e));
-    }
-});
-
-ipc.on("unregister-playlists-deep-link", (_, reply) => {
-    const playlists = LocalPlaylistsManagerService.getInstance();
-
-    try {
-        reply(of(playlists.disableDeepLinks()));
-    } catch (e) {
-        reply(throwError(() => e));
-    }
-});
-
-ipc.on("is-playlists-deep-links-enabled", (_, reply) => {
-    const playlists = LocalPlaylistsManagerService.getInstance();
-
-    try {
-        reply(of(playlists.isDeepLinksEnabled()));
-    } catch (e) {
-        reply(throwError(() => e));
-    }
-});
-
-ipc.on<BSVersion>("get-version-playlists-details", (req, reply) => {
-    const playlists = LocalPlaylistsManagerService.getInstance();
-    reply(playlists.getVersionPlaylistsDetails(req.args));
-});
-
-ipc.on<{path: string, deleteMaps?: boolean}>("delete-playlist", (req, reply) => {
-    const playlists = LocalPlaylistsManagerService.getInstance();
-    reply(playlists.deletePlaylist(req.args));
-=======
 import { LocalPlaylistsManagerService } from "../services/additional-content/local-playlists-manager.service";
 import { IpcService } from "../services/ipc.service";
 import { of } from "rxjs";
@@ -86,5 +22,25 @@
 ipc.on("is-playlists-deep-links-enabled", (args, reply) => {
     const maps = LocalPlaylistsManagerService.getInstance();
     reply(of(maps.isDeepLinksEnabled()));
->>>>>>> 541a14d2
+});
+
+ipc.on("install-playlist", (args, reply) => {
+    const playlists = LocalPlaylistsManagerService.getInstance();
+
+    if(args.playlist?.customData?.syncURL){
+        return reply(playlists.downloadPlaylist(args.playlist.customData.syncURL, args.version));
+    }
+
+    reply(playlists.downloadPlaylistSongs(args.playlist.songs, args.version));
+
+});
+
+ipc.on("get-version-playlists-details", (args, reply) => {
+    const playlists = LocalPlaylistsManagerService.getInstance();
+    reply(playlists.getVersionPlaylistsDetails(args));
+});
+
+ipc.on("delete-playlist", (args, reply) => {
+    const playlists = LocalPlaylistsManagerService.getInstance();
+    reply(playlists.deletePlaylist(args));
 });
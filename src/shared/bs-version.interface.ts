export interface PartialBSVersion {
<<<<<<< HEAD
    BSVersion: string,
    name?: string
    ino?: number,
=======
    BSVersion: string;
    name?: string;
>>>>>>> 93bfc662
}

export interface BSVersion extends PartialBSVersion {
    BSManifest?: string;
    ReleaseURL?: string;
    ReleaseImg?: string;
    ReleaseDate?: string;
    year?: string;
    steam?: boolean;
    oculus?: boolean;
    color?: string;
}<|MERGE_RESOLUTION|>--- conflicted
+++ resolved
@@ -1,12 +1,7 @@
 export interface PartialBSVersion {
-<<<<<<< HEAD
     BSVersion: string,
     name?: string
     ino?: number,
-=======
-    BSVersion: string;
-    name?: string;
->>>>>>> 93bfc662
 }
 
 export interface BSVersion extends PartialBSVersion {

--- conflicted
+++ resolved
@@ -1,18 +1,9 @@
 import { BSVersion } from "shared/bs-version.interface";
 
-<<<<<<< HEAD
 export interface LaunchOption {
     version: BSVersion,
     oculus: boolean,
     desktop: boolean,
     debug: boolean,
     additionalArgs?: string[]
-=======
-export interface LauchOption {
-    version: BSVersion;
-    oculus: boolean;
-    desktop: boolean;
-    debug: boolean;
-    additionalArgs?: string[];
->>>>>>> 93bfc662
 }
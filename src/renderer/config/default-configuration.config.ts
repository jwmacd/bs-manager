--- conflicted
+++ resolved
@@ -3,17 +3,9 @@
     "second-color": "#ff4444",
     theme: "os",
     language: window.navigator.language.length <= 2 ? `${window.navigator.language}-${window.navigator.language.toLocaleUpperCase()}` : window.navigator.language,
-<<<<<<< HEAD
-    supported_languages: ["en-US", "en-EN", "fr-FR", "es-ES", "de-DE", "ru-RU", "ja-JP"],
-=======
-    supported_languages: ["en-US", "en-EN", "fr-FR", "es-ES", "de-DE", "ru-RU","zh-CN"],
->>>>>>> 3949cfb5
+    supported_languages: ["en-US", "en-EN", "fr-FR", "es-ES", "de-DE", "ru-RU", "zh-CN", "ja-JP"],
     default_mods: ["SongCore", "WhyIsThereNoLeaderboard", "BeatSaverDownloader", "BeatSaverVoting", "PlaylistManager"],
-    "default-shared-folders": [
-        window.electron.path.join("Beat Saber_Data", "CustomLevels"),
-        window.electron.path.join("Beat Saber_Data", "CustomWIPLevels"),
-        "DLC"
-    ],
+    "default-shared-folders": [window.electron.path.join("Beat Saber_Data", "CustomLevels"), window.electron.path.join("Beat Saber_Data", "CustomWIPLevels"), "DLC"],
 };
 
 export type DefaultConfigKey = "first-color" | "second-color" | "theme" | "language" | "supported_languages" | "default_mods" | "default-shared-folders";

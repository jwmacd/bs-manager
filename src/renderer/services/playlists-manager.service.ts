--- conflicted
+++ resolved
@@ -1,8 +1,4 @@
-<<<<<<< HEAD
 import { BSVersion } from "shared/bs-version.interface";
-=======
-import { lastValueFrom } from "rxjs";
->>>>>>> 541a14d2
 import { IpcService } from "./ipc.service";
 import { Observable, lastValueFrom } from "rxjs";
 import { FolderLinkState, VersionFolderLinkerService } from "./version-folder-linker.service";
@@ -35,11 +31,11 @@
     }
 
     public getVersionPlaylistsDetails(version: BSVersion): Observable<Progression<LocalBPListsDetails[]>> {
-        return this.ipc.sendV2("get-version-playlists-details", { args: version });
+        return this.ipc.sendV2("get-version-playlists-details", version);
     }
 
     public deletePlaylist(opt: {path: string, deleteMaps?: boolean}): Observable<Progression> {
-        return this.ipc.sendV2<Progression, {path: string, deleteMaps?: boolean}>("delete-playlist", { args: opt });
+        return this.ipc.sendV2("delete-playlist", opt);
     }
 
     public async linkVersion(version: BSVersion): Promise<boolean> {
@@ -71,30 +67,18 @@
     }
 
     public isDeepLinksEnabled(): Promise<boolean> {
-<<<<<<< HEAD
-        return lastValueFrom(this.ipc.sendV2<boolean>("is-playlists-deep-links-enabled"));
+        return lastValueFrom(this.ipc.sendV2("is-playlists-deep-links-enabled"));
     }
 
     public enableDeepLink(): Promise<boolean> {
-        return lastValueFrom(this.ipc.sendV2<boolean>("register-playlists-deep-link"));
+        return lastValueFrom(this.ipc.sendV2("register-playlists-deep-link"));
     }
 
     public disableDeepLink(): Promise<boolean> {
-        return lastValueFrom(this.ipc.sendV2<boolean>("unregister-playlists-deep-link"));
+        return lastValueFrom(this.ipc.sendV2("unregister-playlists-deep-link"));
     }
 
     public $playlistsFolderLinkState(version: BSVersion): Observable<FolderLinkState> {
         return this.linker.$folderLinkedState(version, PlaylistsManagerService.RELATIVE_PLAYLISTS_FOLDER);
-=======
-        return lastValueFrom(this.ipc.sendV2("is-playlists-deep-links-enabled"));
-    }
-
-    public async enableDeepLink(): Promise<boolean> {
-        return lastValueFrom(this.ipc.sendV2("register-playlists-deep-link"));
-    }
-
-    public async disableDeepLink(): Promise<boolean> {
-        return lastValueFrom(this.ipc.sendV2("unregister-playlists-deep-link"));
->>>>>>> 541a14d2
     }
 }
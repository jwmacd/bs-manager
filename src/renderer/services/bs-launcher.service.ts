--- conflicted
+++ resolved
@@ -1,16 +1,10 @@
-<<<<<<< HEAD
-import { LaunchOption, LaunchResult } from "shared/models/bs-launch";
+import { LaunchOption, LaunchResult, BSLaunchErrorEvent, BSLaunchErrorType, BSLaunchEvent } from "shared/models/bs-launch";
 import { BSVersion } from 'shared/bs-version.interface';
-=======
-import { LauchOption, LaunchResult } from "shared/models/bs-launch";
-import { BSVersion } from "shared/bs-version.interface";
->>>>>>> 93bfc662
 import { IpcService } from "./ipc.service";
 import { NotificationService } from "./notification.service";
 import { BsDownloaderService } from "./bs-downloader.service";
 import { BehaviorSubject, Observable } from "rxjs";
 import { NotificationResult } from "shared/models/notification/notification.model";
-import { BSLaunchErrorEvent, BSLaunchErrorType, BSLaunchEvent } from "../../shared/models/bs-launch";
 
 export class BSLauncherService {
     private static instance: BSLauncherService;
@@ -19,19 +13,10 @@
     private readonly notificationService: NotificationService;
     private readonly bsDownloaderService: BsDownloaderService;
 
-<<<<<<< HEAD
     public readonly versionRunning$: BehaviorSubject<BSVersion> = new BehaviorSubject(null);
    
     public static getInstance(){
         if(!BSLauncherService.instance){ BSLauncherService.instance = new BSLauncherService(); }
-=======
-    public readonly launchState$: BehaviorSubject<BSVersion> = new BehaviorSubject(null);
-
-    public static getInstance() {
-        if (!BSLauncherService.instance) {
-            BSLauncherService.instance = new BSLauncherService();
-        }
->>>>>>> 93bfc662
         return BSLauncherService.instance;
     }
 
@@ -41,7 +26,6 @@
         this.bsDownloaderService = BsDownloaderService.getInstance();
     }
 
-<<<<<<< HEAD
     // TODO REMOVE
     private listenBsExit(): void{
         this.ipcService.watch("bs-launch.exit").subscribe(res => {
@@ -50,25 +34,11 @@
             if(res.success){ return; }
             this.notificationService.notifyError({title: "notifications.bs-launch.errors.titles.EXIT", desc: "notifications.bs-launch.errors.msg.EXIT", actions: [{id: "0", title: "misc.verify"}]}).then(res => {
                 if(res === "0"){ this.bsDownloaderService.download(version, true); }
-=======
-    private listenBsExit(): void {
-        this.ipcService.watch("bs-launch.exit").subscribe(res => {
-            const version = this.launchState$.value;
-            this.launchState$.next(null);
-            if (res.success) {
-                return;
-            }
-            this.notificationService.notifyError({ title: "notifications.bs-launch.errors.titles.EXIT", desc: "notifications.bs-launch.errors.msg.EXIT", actions: [{ id: "0", title: "misc.verify" }] }).then(res => {
-                if (res === "0") {
-                    this.bsDownloaderService.download(version, true);
-                }
->>>>>>> 93bfc662
             });
         });
     }
 
     // TODO : Rework with shortcuts implementation
-<<<<<<< HEAD
     public launch_old(version: BSVersion, oculus: boolean, desktop: boolean, debug: boolean, additionalArgs?: string[]): Promise<NotificationResult|string>{
         const lauchOption: LaunchOption = {debug, oculus, desktop, version, additionalArgs};
         if(this.versionRunning$.value){ return this.notificationService.notifyError({title: "notifications.bs-launch.errors.titles.BS_ALREADY_RUNNING"}); }
@@ -80,22 +50,6 @@
             this.versionRunning$.next(null);
             if(!res.success){
                 return this.notificationService.notifyError({title: "notifications.bs-launch.errors.titles.UNABLE_TO_LAUNCH", desc: res.error.title}); 
-=======
-    public launch(version: BSVersion, oculus: boolean, desktop: boolean, debug: boolean, additionalArgs?: string[]): Promise<NotificationResult | string> {
-        const lauchOption: LauchOption = { debug, oculus, desktop, version, additionalArgs };
-        if (this.launchState$.value) {
-            return this.notificationService.notifyError({ title: "notifications.bs-launch.errors.titles.BS_ALREADY_RUNNING" });
-        }
-        this.launchState$.next(version);
-        return this.ipcService.send<LaunchResult>("bs-launch.launch", { args: lauchOption }).then(res => {
-            if (res.data === "LAUNCHED") {
-                return this.notificationService.notifySuccess({ title: "notifications.bs-launch.success.titles.launching" });
-            }
-
-            this.launchState$.next(null);
-            if (!res.success) {
-                return this.notificationService.notifyError({ title: "notifications.bs-launch.errors.titles.UNABLE_TO_LAUNCH", desc: res.error.title });
->>>>>>> 93bfc662
             }
             if (res.data === "EXE_NOT_FINDED") {
                 return this.notificationService.notifyError({ title: "notifications.bs-launch.errors.titles.EXE_NOT_FINDED", desc: "notifications.bs-launch.errors.msg.EXE_NOT_FINDED", actions: [{ id: "0", title: "misc.verify" }] }).then(res => {
@@ -108,7 +62,6 @@
             if (res.data) {
                 return this.notificationService.notifyError({ title: `notifications.bs-launch.errors.titles.${res.data}` });
             }
-<<<<<<< HEAD
             return this.notificationService.notifyError({title: res.data || res.error.title});
       });
    }
@@ -137,11 +90,6 @@
         return launchState$;
     }
 
-=======
-            return this.notificationService.notifyError({ title: res.data || res.error.title });
-        });
-    }
->>>>>>> 93bfc662
 }
 
 export enum LaunchMods {

--- conflicted
+++ resolved
@@ -35,7 +35,7 @@
 export const ModsSlide = forwardRef<ModsSlideRef, Props>(({ version, isActive, onDisclamerDecline }, forwaredRef) => {
     const ACCEPTED_DISCLAIMER_KEY = "accepted-mods-disclaimer";
 
-    const { text: t } = useTranslationV2();
+    const { text: t, element: te } = useTranslationV2();
 
     const modsManager = useService(BsModsManagerService);
     const configService = useService(ConfigurationService);
@@ -233,13 +233,8 @@
                 return onDisclamerDecline?.();
             }
 
-<<<<<<< HEAD
-                const status = await modsManager.getModsGridStatus();
-                setGridStatus(status);
-=======
             const status = await modsManager.getModsGridStatus();
             setGridStatus(() => status);
->>>>>>> d01dd2f3
 
             loadMods();
         });
@@ -275,11 +270,9 @@
 
     const renderStatus = () => {
         if (gridStatus === ModsGridStatus.BEATMODS_DOWN) {
-            const [ textStart, textEnd ] = t("pages.version-viewer.mods.status.beatmods-down")
-                .split("{links}");
             return <ModStatus image={BeatConflictImg}>
                 <span className="text-xl text-center px-2 mt-3 italic">
-                    {textStart}
+                {te("pages.version-viewer.mods.status.beatmods-down", {links: (<>
                     <BsmLink className="text-blue-500 underline" href={DISCORD_URL}>
                         Discord
                     </BsmLink>
@@ -287,7 +280,7 @@
                     <BsmLink className="text-blue-500 underline" href={GITHUB_URL}>
                         GitHub
                     </BsmLink>
-                    {textEnd}
+                </>)})}
                 </span>
             </ModStatus>
         }
@@ -377,11 +370,7 @@
     return (
         <div className="w-full h-full flex flex-col items-center justify-center text-gray-800 dark:text-gray-200">
             <img className={`w-32 h-32 ${spin ? "spin-loading" : ""}`} src={image} alt=" " />
-<<<<<<< HEAD
             {text && <span className="text-xl text-center px-2 mt-3 italic">{t(text)}</span>}
-=======
-            <span className="text-xl mt-3 italic text-center">{t(text)}</span>
->>>>>>> d01dd2f3
             {children}
         </div>
     );

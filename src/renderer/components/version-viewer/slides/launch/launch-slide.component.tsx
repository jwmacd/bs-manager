import { motion } from "framer-motion";
import { ChangeEvent, useEffect, useState } from "react";
import { BsmButton } from "renderer/components/shared/bsm-button.component";
import { useObservable } from "renderer/hooks/use-observable.hook";
import { useTranslation } from "renderer/hooks/use-translation.hook";
import { BSLauncherService, LaunchMods } from "renderer/services/bs-launcher.service";
import { ConfigurationService } from "renderer/services/configuration.service";
import { BSVersion } from "shared/bs-version.interface";
import { LaunchModToogle } from "./launch-mod-toogle.component";
import BSLogo from "../../../../../../assets/images/apngs/bs-logo.png";
import { BsmImage } from "renderer/components/shared/bsm-image.component";

type Props = { version: BSVersion };

export function LaunchSlide({ version }: Props) {
    const t = useTranslation();

    const configService = ConfigurationService.getInstance();
    const bsLauncherService = BSLauncherService.getInstance();

    const [oculusMode, setOculusMode] = useState(!!configService.get<boolean>(LaunchMods.OCULUS_MOD));
    const [desktopMode, setDesktopMode] = useState(!!configService.get<boolean>(LaunchMods.DESKTOP_MOD));
    const [debugMode, setDebugMode] = useState(!!configService.get<boolean>(LaunchMods.DEBUG_MOD));
    const [advancedLaunch, setAdvancedLaunch] = useState(false);
    const [additionalArgsString, setAdditionalArgsString] = useState<string>(configService.get<string>("additionnal-args") || "");

    const versionRunning = useObservable(bsLauncherService.versionRunning$);

    useEffect(() => {
        configService.set("additionnal-args", additionalArgsString);
    }, [additionalArgsString]);

    const setMode = (mode: LaunchMods, value: boolean) => {
        if (mode === LaunchMods.DEBUG_MOD) {
            setDebugMode(value);
        } else if (mode === LaunchMods.OCULUS_MOD) {
            setOculusMode(value);
        } else if (mode === LaunchMods.DESKTOP_MOD) {
            setDesktopMode(value);
        }
        configService.set(mode, value);
    };

    const handleAdditionalArgsChange = (e: ChangeEvent<HTMLInputElement>) => setAdditionalArgsString(() => e.target.value);

    const launch = () => {
        const additionalArgs = advancedLaunch
            ? additionalArgsString
                  .split(";")
                  .map(arg => arg.trim())
                  .filter(arg => arg.length > 0)
            : undefined;
        bsLauncherService.launch(version, version.oculus ? false : oculusMode, desktopMode, debugMode, additionalArgs);
    };

    return (
        <div className="w-full shrink-0 items-center relative flex flex-col justify-start">
            <div className="flex flex-col gap-3 justify-center items-center mb-5">
                <BsmImage className="relative object-cover h-28" image={BSLogo} />
                <h1 className="relative text-4xl font-bold italic -top-3">{version.name ? `${version.BSVersion} - ${version.name}` : version.BSVersion}</h1>
            </div>
            <div className="grid grid-flow-col gap-6">
                {!version.oculus && <LaunchModToogle infoText="pages.version-viewer.launch-mods.oculus-description" icon="oculus" onClick={() => setMode(LaunchMods.OCULUS_MOD, !oculusMode)} active={oculusMode} text="pages.version-viewer.launch-mods.oculus" />}
                <LaunchModToogle infoText="pages.version-viewer.launch-mods.desktop-description" icon="desktop" onClick={() => setMode(LaunchMods.DESKTOP_MOD, !desktopMode)} active={desktopMode} text="pages.version-viewer.launch-mods.desktop" />
                <LaunchModToogle infoText="pages.version-viewer.launch-mods.debug-description" icon="terminal" onClick={() => setMode(LaunchMods.DEBUG_MOD, !debugMode)} active={debugMode} text="pages.version-viewer.launch-mods.debug" />
            </div>
            <div className="pt-4 w-2/3 flex flex-col items-center gap-3">
                <BsmButton
                    className="rounded-full w-fit text-lg py-1 px-7 shadow-md shadow-black bg-light-main-color-2 dark:bg-main-color-2 text-gray-800 dark:text-white"
                    text="pages.version-viewer.launch-mods.advanced-launch.button"
                    withBar={false}
                    onClick={e => {
                        e.preventDefault();
                        setAdvancedLaunch(prev => !prev);
                    }}
                />
                <motion.div className="bg-light-main-color-2 dark:bg-main-color-2 h-9 rounded-full overflow-hidden flex items-center justify-center" initial={{ width: "0px" }} animate={{ width: advancedLaunch ? "100%" : "0px" }}>
                    <input className="w-[calc(100%-12px)] h-[calc(100%-12px)] bg-light-main-color-1 dark:bg-main-color-1 text-black dark:text-white rounded-full outline-none text-center" type="text" placeholder={t("pages.version-viewer.launch-mods.advanced-launch.placeholder")} value={additionalArgsString} onChange={handleAdditionalArgsChange} />
                </motion.div>
            </div>
<<<<<<< HEAD
            <div className='grow flex justify-center items-center'>
              <BsmButton onClick={launch} active={JSON.stringify(version) === JSON.stringify(versionRunning)} className='relative -translate-y-1/2 text-5xl text-gray-800 dark:text-gray-200 font-bold tracking-wide pt-1 pb-3 px-7 rounded-lg shadow-md italic shadow-black active:scale-90 transition-transform' text="misc.launch"/>
=======
            <div className="grow flex justify-center items-center">
                <BsmButton onClick={launch} active={JSON.stringify(version) === JSON.stringify(launchState)} className="relative -translate-y-1/2 text-5xl text-gray-800 dark:text-gray-200 font-bold tracking-wide pt-1 pb-3 px-7 rounded-lg shadow-md italic shadow-black active:scale-90 transition-transform" text="misc.launch" />
>>>>>>> 93bfc662
            </div>
        </div>
    );
}<|MERGE_RESOLUTION|>--- conflicted
+++ resolved
@@ -78,13 +78,8 @@
                     <input className="w-[calc(100%-12px)] h-[calc(100%-12px)] bg-light-main-color-1 dark:bg-main-color-1 text-black dark:text-white rounded-full outline-none text-center" type="text" placeholder={t("pages.version-viewer.launch-mods.advanced-launch.placeholder")} value={additionalArgsString} onChange={handleAdditionalArgsChange} />
                 </motion.div>
             </div>
-<<<<<<< HEAD
             <div className='grow flex justify-center items-center'>
               <BsmButton onClick={launch} active={JSON.stringify(version) === JSON.stringify(versionRunning)} className='relative -translate-y-1/2 text-5xl text-gray-800 dark:text-gray-200 font-bold tracking-wide pt-1 pb-3 px-7 rounded-lg shadow-md italic shadow-black active:scale-90 transition-transform' text="misc.launch"/>
-=======
-            <div className="grow flex justify-center items-center">
-                <BsmButton onClick={launch} active={JSON.stringify(version) === JSON.stringify(launchState)} className="relative -translate-y-1/2 text-5xl text-gray-800 dark:text-gray-200 font-bold tracking-wide pt-1 pb-3 px-7 rounded-lg shadow-md italic shadow-black active:scale-90 transition-transform" text="misc.launch" />
->>>>>>> 93bfc662
             </div>
         </div>
     );

import { SettingIcon } from "./icons/setting-icon.component";
import { TrashIcon } from "./icons/trash-icon.component";
import { FavoriteIcon } from "./icons/favorite-icon.component";
import { FolderIcon } from "./icons/folder-icon.component";
import { BsNoteFill } from "./icons/bs-note-fill.component";
import { TerminalIcon } from "./icons/terminal-icon.component";
import { DesktopIcon } from "./icons/desktop-icon.component";
import { OculusIcon } from "./icons/oculus-icon.component";
import { AddIcon } from "./icons/add-icon.component";
import { CrossIcon } from "./icons/cross-icon.component";
import { FranceIcon } from "./flags/france-icon.component";
import { SpainIcon } from "./flags/spain-icon.component";
import { UsaIcon } from "./flags/usa-icon.component";
import { UkIcon } from "./flags/uk-icon.component";
import { TaskIcon } from "./icons/task-icon.component";
import { CopyIcon } from "./icons/copy-icon.component";
import { SteamIcon } from "./icons/steam-icon.component";
import { CSSProperties, memo } from "react";
import EditIcon from "./icons/edit-icon.component";
import { ExportIcon } from "./icons/export-icon.component";
import PatreonIcon from "./icons/patreon-icon.component";
import { SearchIcon } from "./icons/search-icon.component";
import { CheckIcon } from "./icons/check-icon.component";
import { ThreeDotsIcon } from "./icons/three-dots-icon.component";
import { GitHubIcon } from "./icons/github-icon.component";
import { CloseIcon } from "./icons/close-icon.component";
import { BsMapDifficultyIcon } from "./icons/bs-map-difficulty-icon.component";
import { TwitchIcon } from "./icons/twitch-icon.component";
import EyeIcon from "./icons/eye-icon.component";
import { PlayIcon } from "./icons/play-icon.component";
import { ThumbUpFillIcon } from "./icons/thumb-up-fill-icon.component";
import { TimerFillIcon } from "./icons/timer-fill.component";
import { CheckCircleIcon } from "./icons/check-circle-icon.component";
import { PauseIcon } from "./icons/pause-icon.component";
import { BsvMapCharacteristic } from "shared/models/maps/beat-saver.model";
import { LightshowIcon } from "./icons/lightshow-icon.component";
import { LawlessIcon } from "./icons/lawless-icon.component";
import { NoArrowIcon } from "./icons/no-arrow-icon.component";
import { OneSaberIcon } from "./icons/one-saber-icon.component";
import { NinetyDregreeIcon } from "./icons/ninety-dregree-icon.component";
import { ThreeSixtyDegreeIcon } from "./icons/three-sixty-degree-icon.component";
import { LinkIcon } from "./icons/link-icon.component";
import { UnlinkIcon } from "./icons/unlink-icon.component";
import { DownloadIcon } from "./icons/download-icon.component";
import { FilterIcon } from "./icons/filter-icon.component";
import DiscordIcon from "./icons/discord-icon.component";
import { TwitterIcon } from "./icons/twitter-icon.component";
import { Mee6Icon } from "./icons/mee6-icon.component";
import { InfoIcon } from "./icons/info-icon.component";
import { SyncIcon } from "./icons/sync-icon.component";
import { VolumeUpIcon } from "./icons/volume-up-icon.component";
import { VolumeOffIcon } from "./icons/volume-off-icon.component";
import { VolumeDownIcon } from "./icons/volume-down-icon.component";
import { GermanIcon } from "./flags/german-icon.component";
import { RussianIcon } from "./flags/russian-icon.component";
<<<<<<< HEAD
import { JapanIcon } from "./flags/japan-icon.component";
=======
import { ChineseIcon } from "./flags/chinese-icon.component";
>>>>>>> 3949cfb5
import { MSModelType } from "shared/models/models/model-saber.model";
import { ModelTypeAvatarIcon } from "./icons/model-type-avatar-icon.component";
import { ModelTypeSaberIcon } from "./icons/model-type-saber-icon.component";
import { ModelTypePlatformIcon } from "./icons/model-type-platform-icon.component";
import { ModelTypeBloqIcon } from "./icons/model-type-bloq-icon.component";
import { ChevronTopIcon } from "./icons/chevron-top-icon.component";
import { EyeCrossIcon } from "./icons/eye-cross-icon.component";
import { ShortcutIcon } from "./icons/shortcut-icon.component";
import { BackupRestoreIcon } from "./icons/backup-restore-icon.component";

<<<<<<< HEAD
export type BsmIconType = BsvMapCharacteristic | MSModelType | ("settings" | "trash" | "favorite" | "folder" | "bsNote" | "check" | "three-dots" | "twitch" | "eye" | "play" | "checkCircleIcon" | "discord" | "info" | "eye-cross" | "terminal" | "desktop" | "oculus" | "add" | "cross" | "task" | "github" | "close" | "thumbUpFill" | "timerFill" | "pause" | "twitter" | "sync" | "chevron-top" | "copy" | "steam" | "edit" | "export" | "patreon" | "search" | "bsMapDifficulty" | "link" | "unlink" | "download" | "filter" | "mee6" | "volume-up" | "volume-off" | "volume-down" | "shortcut" | "backup-restore" | "fr-FR-flag" | "es-ES-flag" | "en-US-flag" | "en-EN-flag" | "de-DE-flag" | "ru-RU-flag" | "ja-JP-flag");
=======
export type BsmIconType = BsvMapCharacteristic | MSModelType | ("settings" | "trash" | "favorite" | "folder" | "bsNote" | "check" | "three-dots" | "twitch" | "eye" | "play" | "checkCircleIcon" | "discord" | "info" | "eye-cross" | "terminal" | "desktop" | "oculus" | "add" | "cross" | "task" | "github" | "close" | "thumbUpFill" | "timerFill" | "pause" | "twitter" | "sync" | "chevron-top" | "copy" | "steam" | "edit" | "export" | "patreon" | "search" | "bsMapDifficulty" | "link" | "unlink" | "download" | "filter" | "mee6" | "volume-up" | "volume-off" | "volume-down" | "shortcut" | "backup-restore" | "fr-FR-flag" | "es-ES-flag" | "en-US-flag" | "en-EN-flag" | "de-DE-flag" | "ru-RU-flag" | "zh-CN-flag");
>>>>>>> 3949cfb5

export const BsmIcon = memo(({ className, icon, style }: { className?: string; icon: BsmIconType; style?: CSSProperties }) => {
    // TODO : Very ugly very messy, need to find a better way to do this

    const renderIcon = () => {
        if (icon === "settings") {
            return <SettingIcon className={className} style={style} />;
        }
        if (icon === "trash") {
            return <TrashIcon className={className} style={style} />;
        }
        if (icon === "favorite") {
            return <FavoriteIcon className={className} style={style} />;
        }
        if (icon === "folder") {
            return <FolderIcon className={className} style={style} />;
        }
        if (icon === "bsNote") {
            return <BsNoteFill className={className} style={style} />;
        }
        if (icon === "terminal") {
            return <TerminalIcon className={className} style={style} />;
        }
        if (icon === "desktop") {
            return <DesktopIcon className={className} style={style} />;
        }
        if (icon === "oculus") {
            return <OculusIcon className={className} style={style} />;
        }
        if (icon === "add") {
            return <AddIcon className={className} style={style} />;
        }
        if (icon === "cross") {
            return <CrossIcon className={className} style={style} />;
        }
        if (icon === "fr-FR-flag") {
            return <FranceIcon className={className} style={style} />;
        }
        if (icon === "es-ES-flag") {
            return <SpainIcon className={className} style={style} />;
        }
        if (icon === "en-US-flag") {
            return <UsaIcon className={className} style={style} />;
        }
        if (icon === "en-EN-flag") {
            return <UkIcon className={className} style={style} />;
        }
        if (icon === "de-DE-flag") {
            return <GermanIcon className={className} style={style} />;
        }
        if (icon === "ru-RU-flag") {
            return <RussianIcon className={className} style={style} />;
        }
<<<<<<< HEAD
        if (icon === "ja-JP-flag") {
            return <JapanIcon className={className} style={style} />;
=======
        if (icon === "zh-CN-flag") {
            return <ChineseIcon className={className} style={style} />;
>>>>>>> 3949cfb5
        }
        if (icon === "task") {
            return <TaskIcon className={className} style={style} />;
        }
        if (icon === "copy") {
            return <CopyIcon className={className} style={style} />;
        }
        if (icon === "steam") {
            return <SteamIcon className={className} style={style} />;
        }
        if (icon === "edit") {
            return <EditIcon className={className} style={style} />;
        }
        if (icon === "export") {
            return <ExportIcon className={className} style={style} />;
        }
        if (icon === "patreon") {
            return <PatreonIcon className={className} style={style} />;
        }
        if (icon === "search") {
            return <SearchIcon className={className} style={style} />;
        }
        if (icon === "check") {
            return <CheckIcon className={className} style={style} />;
        }
        if (icon === "three-dots") {
            return <ThreeDotsIcon className={className} style={style} />;
        }
        if (icon === "github") {
            return <GitHubIcon className={className} style={style} />;
        }
        if (icon === "close") {
            return <CloseIcon className={className} style={style} />;
        }
        if (icon === "bsMapDifficulty" || icon === "Standard") {
            return <BsMapDifficultyIcon className={className} style={style} />;
        }
        if (icon === "twitch") {
            return <TwitchIcon className={className} style={style} />;
        }
        if (icon === "eye") {
            return <EyeIcon className={className} style={style} />;
        }
        if (icon === "play") {
            return <PlayIcon className={className} style={style} />;
        }
        if (icon === "thumbUpFill") {
            return <ThumbUpFillIcon className={className} style={style} />;
        }
        if (icon === "timerFill") {
            return <TimerFillIcon className={className} style={style} />;
        }
        if (icon === "checkCircleIcon") {
            return <CheckCircleIcon className={className} style={style} />;
        }
        if (icon === "pause") {
            return <PauseIcon className={className} style={style} />;
        }
        if (icon === "Lawless") {
            return <LawlessIcon className={className} style={style} />;
        }
        if (icon === "NoArrows") {
            return <NoArrowIcon className={className} style={style} />;
        }
        if (icon === "OneSaber") {
            return <OneSaberIcon className={className} style={style} />;
        }
        if (icon === "Lightshow") {
            return <LightshowIcon className={className} style={style} />;
        }
        if (icon === "90Degree") {
            return <NinetyDregreeIcon className={className} style={style} />;
        }
        if (icon === "360Degree") {
            return <ThreeSixtyDegreeIcon className={className} style={style} />;
        }
        if (icon === "link") {
            return <LinkIcon className={className} style={style} />;
        }
        if (icon === "unlink") {
            return <UnlinkIcon className={className} style={style} />;
        }
        if (icon === "download") {
            return <DownloadIcon className={className} style={style} />;
        }
        if (icon === "filter") {
            return <FilterIcon className={className} style={style} />;
        }
        if (icon === "discord") {
            return <DiscordIcon className={className} style={style} />;
        }
        if (icon === "twitter") {
            return <TwitterIcon className={className} style={style} />;
        }
        if (icon === "mee6") {
            return <Mee6Icon className={className} style={style} />;
        }
        if (icon === "info") {
            return <InfoIcon className={className} style={style} />;
        }
        if (icon === "sync") {
            return <SyncIcon className={className} style={style} />;
        }
        if (icon === "volume-up") {
            return <VolumeUpIcon className={className} style={style} />;
        }
        if (icon === "volume-down") {
            return <VolumeDownIcon className={className} style={style} />;
        }
        if (icon === "volume-off") {
            return <VolumeOffIcon className={className} style={style} />;
        }
        if (icon === "chevron-top") {
            return <ChevronTopIcon className={className} style={style} />;
        }
        if (icon === "eye-cross") {
            return <EyeCrossIcon className={className} style={style} />;
        }

        if (icon === "shortcut") {
            return <ShortcutIcon className={className} style={style} />;
        }

        if (icon === "backup-restore") {
            return <BackupRestoreIcon className={className} style={style} />;
        }

        if (icon === MSModelType.Avatar) {
            return <ModelTypeAvatarIcon className={className} style={style} />;
        }
        if (icon === MSModelType.Saber) {
            return <ModelTypeSaberIcon className={className} style={style} />;
        }
        if (icon === MSModelType.Platfrom) {
            return <ModelTypePlatformIcon className={className} style={style} />;
        }
        if (icon === MSModelType.Bloq) {
            return <ModelTypeBloqIcon className={className} style={style} />;
        }
        return <TrashIcon className={className} style={style} />;
    };

    return <>{renderIcon()}</>;
});<|MERGE_RESOLUTION|>--- conflicted
+++ resolved
@@ -53,11 +53,8 @@
 import { VolumeDownIcon } from "./icons/volume-down-icon.component";
 import { GermanIcon } from "./flags/german-icon.component";
 import { RussianIcon } from "./flags/russian-icon.component";
-<<<<<<< HEAD
+import { ChineseIcon } from "./flags/chinese-icon.component";
 import { JapanIcon } from "./flags/japan-icon.component";
-=======
-import { ChineseIcon } from "./flags/chinese-icon.component";
->>>>>>> 3949cfb5
 import { MSModelType } from "shared/models/models/model-saber.model";
 import { ModelTypeAvatarIcon } from "./icons/model-type-avatar-icon.component";
 import { ModelTypeSaberIcon } from "./icons/model-type-saber-icon.component";
@@ -68,11 +65,7 @@
 import { ShortcutIcon } from "./icons/shortcut-icon.component";
 import { BackupRestoreIcon } from "./icons/backup-restore-icon.component";
 
-<<<<<<< HEAD
-export type BsmIconType = BsvMapCharacteristic | MSModelType | ("settings" | "trash" | "favorite" | "folder" | "bsNote" | "check" | "three-dots" | "twitch" | "eye" | "play" | "checkCircleIcon" | "discord" | "info" | "eye-cross" | "terminal" | "desktop" | "oculus" | "add" | "cross" | "task" | "github" | "close" | "thumbUpFill" | "timerFill" | "pause" | "twitter" | "sync" | "chevron-top" | "copy" | "steam" | "edit" | "export" | "patreon" | "search" | "bsMapDifficulty" | "link" | "unlink" | "download" | "filter" | "mee6" | "volume-up" | "volume-off" | "volume-down" | "shortcut" | "backup-restore" | "fr-FR-flag" | "es-ES-flag" | "en-US-flag" | "en-EN-flag" | "de-DE-flag" | "ru-RU-flag" | "ja-JP-flag");
-=======
-export type BsmIconType = BsvMapCharacteristic | MSModelType | ("settings" | "trash" | "favorite" | "folder" | "bsNote" | "check" | "three-dots" | "twitch" | "eye" | "play" | "checkCircleIcon" | "discord" | "info" | "eye-cross" | "terminal" | "desktop" | "oculus" | "add" | "cross" | "task" | "github" | "close" | "thumbUpFill" | "timerFill" | "pause" | "twitter" | "sync" | "chevron-top" | "copy" | "steam" | "edit" | "export" | "patreon" | "search" | "bsMapDifficulty" | "link" | "unlink" | "download" | "filter" | "mee6" | "volume-up" | "volume-off" | "volume-down" | "shortcut" | "backup-restore" | "fr-FR-flag" | "es-ES-flag" | "en-US-flag" | "en-EN-flag" | "de-DE-flag" | "ru-RU-flag" | "zh-CN-flag");
->>>>>>> 3949cfb5
+export type BsmIconType = BsvMapCharacteristic | MSModelType | ("settings" | "trash" | "favorite" | "folder" | "bsNote" | "check" | "three-dots" | "twitch" | "eye" | "play" | "checkCircleIcon" | "discord" | "info" | "eye-cross" | "terminal" | "desktop" | "oculus" | "add" | "cross" | "task" | "github" | "close" | "thumbUpFill" | "timerFill" | "pause" | "twitter" | "sync" | "chevron-top" | "copy" | "steam" | "edit" | "export" | "patreon" | "search" | "bsMapDifficulty" | "link" | "unlink" | "download" | "filter" | "mee6" | "volume-up" | "volume-off" | "volume-down" | "shortcut" | "backup-restore" | "fr-FR-flag" | "es-ES-flag" | "en-US-flag" | "en-EN-flag" | "de-DE-flag" | "ru-RU-flag" | "zh-CN-flag" | "ja-JP-flag");
 
 export const BsmIcon = memo(({ className, icon, style }: { className?: string; icon: BsmIconType; style?: CSSProperties }) => {
     // TODO : Very ugly very messy, need to find a better way to do this
@@ -126,13 +119,11 @@
         if (icon === "ru-RU-flag") {
             return <RussianIcon className={className} style={style} />;
         }
-<<<<<<< HEAD
+        if (icon === "zh-CN-flag") {
+            return <ChineseIcon className={className} style={style} />;
+        }
         if (icon === "ja-JP-flag") {
             return <JapanIcon className={className} style={style} />;
-=======
-        if (icon === "zh-CN-flag") {
-            return <ChineseIcon className={className} style={style} />;
->>>>>>> 3949cfb5
         }
         if (icon === "task") {
             return <TaskIcon className={className} style={style} />;
